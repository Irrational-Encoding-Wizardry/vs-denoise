"""
This module implements a wrapper for KNLMeansCL
"""

from __future__ import annotations

__all__ = [
    'ChannelMode', 'DeviceType', 'knl_means_cl'
]

import warnings
from enum import Enum, auto
from typing import Any, List, Literal, Sequence, final

<<<<<<< HEAD
from vstools import disallow_variable_format
import vapoursynth as vs

core = vs.core
=======
from vstools import core, disallow_variable_format, vs
>>>>>>> e0c791ea


@final
class ChannelMode(Enum):
    """@@PLACEHOLDER@@"""

    ALL_PLANES = auto()
    """@@PLACEHOLDER@@"""

    LUMA = auto()
    """@@PLACEHOLDER@@"""

    CHROMA = auto()
    """@@PLACEHOLDER@@"""

    @classmethod
    def from_planes(cls, planes: Sequence[int]) -> ChannelMode:
        """@@PLACEHOLDER@@"""

        planes = list(planes)

        if planes == [0]:
            return cls.LUMA

        if 0 not in planes:
            return cls.CHROMA

        return cls.ALL_PLANES


@final
class DeviceType(str, Enum):
    """@@PLACEHOLDER@@"""

    ACCELERATOR = 'accelerator'
    """@@PLACEHOLDER@@"""

    CPU = 'cpu'
    """@@PLACEHOLDER@@"""

    GPU = 'gpu'
    """@@PLACEHOLDER@@"""

    AUTO = 'auto'
    """@@PLACEHOLDER@@"""


DEVICETYPE = Literal['accelerator', 'cpu', 'gpu', 'auto']


@disallow_variable_format
def knl_means_cl(
    clip: vs.VideoNode, /, strength: float | Sequence[float] = 1.2,
    tr: int | Sequence[int] = 1, sr: int | Sequence[int] = 2, simr: int | Sequence[int] = 4,
    channels: ChannelMode = ChannelMode.ALL_PLANES, device_type: DeviceType | DEVICETYPE = DeviceType.AUTO,
    **kwargs: Any
) -> vs.VideoNode:
    """
    Convenience wrapper for KNLMeansCL.\n
    Parameters that accept Sequences will only use the first two elements of it.

    For more information, please refer to the original documentation.
    https://github.com/Khanattila/KNLMeansCL/wiki/Filter-description

    :param clip:            Source clip.
    :param strength:        Controls the strength of the filtering.
                            Larger values will remove more noise.
    :param tr:              Temporal Radius. Set the number of past and future frame that the filter uses
                            for denoising the current frame.
                            tr=0 uses 1 frame, while tr=1 uses 3 frames and so on.
                            Usually, larger it the better the result of the denoising.
                            Temporal size = (2 * tr + 1).
    :param sr:              Search Radius. Set the radius of the search window.
                            sr=1 uses 9 pixel, while sr=2 uses 25 pixels and so on.
                            Usually, larger it the better the result of the denoising.
                            Spatial size = (2 * sr + 1)^2.
    :param simr:            Similarity Radius. Set the radius of the similarity neighbourhood window.
                            The impact on performance is low, therefore it depends on the nature of the noise.
                            Similarity neighbourhood size = (2 * simr + 1)^2.
    :param channels:        Set the colour channels to be denoised
    :param device_type:     Set the OpenCL device.
    :param kwargs:          Additional settings
    :return:                Denoised clip.
    """
    assert clip.format

    if isinstance(strength, (float, int)):
        strength = [strength]
    if isinstance(tr, int):
        tr = [tr]
    if isinstance(sr, int):
        sr = [sr]
    if isinstance(simr, int):
        simr = [simr]

    params: List[Sequence[Any]] = [strength, tr, sr, simr]
    params_doc = ['strength', 'tr', 'sr', 'simr']

    # Handle GRAY and RGB format
    if clip.format.color_family in {vs.GRAY, vs.RGB}:
        for p, doc in zip(params, params_doc):
            if len(p) > 1:
                warnings.warn(
                    f'knl_means_cl: only "{doc}" first parameter will be used '
                    f'since input clip is {clip.format.color_family.name}',
                    UserWarning
                )
        return clip.knlm.KNLMeansCL(
            h=strength[0], d=tr[0], a=sr[0], s=simr[0],
            channels='auto', device_type=device_type, **kwargs
        )

    # Handle YUV444 here if these conditions are true
    if all(len(p) < 2 for p in params) and clip.format.subsampling_w == clip.format.subsampling_h == 0 \
            and channels == ChannelMode.ALL_PLANES:
        return clip.knlm.KNLMeansCL(
            h=strength[0], d=tr[0], a=sr[0], s=simr[0],
            channels='YUV', device_type=device_type, **kwargs
        )

    strength = (list(strength) + [strength[-1]] * (2 - len(strength)))[:2]
    tr = (list(tr) + [tr[-1]] * (2 - len(tr)))[:2]
    sr = (list(sr) + [sr[-1]] * (2 - len(sr)))[:2]
    simr = (list(simr) + [simr[-1]] * (2 - len(simr)))[:2]

    if channels == ChannelMode.LUMA:
        return clip.knlm.KNLMeansCL(
            h=strength[0], d=tr[0], a=sr[0], s=simr[0],
            channels='Y', device_type=device_type, **kwargs
        )
    if channels == ChannelMode.CHROMA:
        return clip.knlm.KNLMeansCL(
            h=strength[1], d=tr[1], a=sr[1], s=simr[1],
            channels='UV', device_type=device_type, **kwargs
        )

    return core.std.ShufflePlanes(
        [
            clip.knlm.KNLMeansCL(
                h=strength[i], d=tr[i], a=sr[i], s=simr[i],
                channels=('Y', 'UV')[i], device_type=device_type, **kwargs
            ) for i in range(2)
        ], [0, 1, 2], vs.YUV
    )<|MERGE_RESOLUTION|>--- conflicted
+++ resolved
@@ -4,41 +4,23 @@
 
 from __future__ import annotations
 
-__all__ = [
-    'ChannelMode', 'DeviceType', 'knl_means_cl'
-]
+__all__ = ['ChannelMode', 'DeviceType', 'knl_means_cl']
 
 import warnings
 from enum import Enum, auto
 from typing import Any, List, Literal, Sequence, final
 
-<<<<<<< HEAD
-from vstools import disallow_variable_format
-import vapoursynth as vs
-
-core = vs.core
-=======
 from vstools import core, disallow_variable_format, vs
->>>>>>> e0c791ea
 
 
 @final
 class ChannelMode(Enum):
-    """@@PLACEHOLDER@@"""
-
     ALL_PLANES = auto()
-    """@@PLACEHOLDER@@"""
-
     LUMA = auto()
-    """@@PLACEHOLDER@@"""
-
     CHROMA = auto()
-    """@@PLACEHOLDER@@"""
 
     @classmethod
     def from_planes(cls, planes: Sequence[int]) -> ChannelMode:
-        """@@PLACEHOLDER@@"""
-
         planes = list(planes)
 
         if planes == [0]:
@@ -52,19 +34,10 @@
 
 @final
 class DeviceType(str, Enum):
-    """@@PLACEHOLDER@@"""
-
     ACCELERATOR = 'accelerator'
-    """@@PLACEHOLDER@@"""
-
     CPU = 'cpu'
-    """@@PLACEHOLDER@@"""
-
     GPU = 'gpu'
-    """@@PLACEHOLDER@@"""
-
     AUTO = 'auto'
-    """@@PLACEHOLDER@@"""
 
 
 DEVICETYPE = Literal['accelerator', 'cpu', 'gpu', 'auto']
