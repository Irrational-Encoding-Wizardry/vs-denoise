from __future__ import annotations

from typing import Sequence

from vstools import CustomValueError


<<<<<<< HEAD
def planes_to_mvtools(planes: Sequence[int]) -> Tuple[List[int], int]:
    """
    Util function to normalize planes, and converting them to mvtools planes param.

    :param planes:  Sequence of planes to be processed.

    :return:        Tuple of planes, and mv planes.
    """

    planes = list(planes)
=======
def planes_to_mvtools(input_planes: Sequence[int]) -> int:
    planes = set(input_planes)
>>>>>>> 3814fd2b

    if planes == {0, 1, 2}:
        return 4

    if len(planes) == 1 and planes.intersection({0, 1, 2}):
        return planes.pop()

    if planes == {1, 2}:
        return 3

    raise CustomValueError("Invalid planes specified!", planes_to_mvtools)
<|MERGE_RESOLUTION|>--- conflicted
+++ resolved
@@ -1,33 +1,28 @@
-from __future__ import annotations
-
-from typing import Sequence
-
-from vstools import CustomValueError
-
-
-<<<<<<< HEAD
-def planes_to_mvtools(planes: Sequence[int]) -> Tuple[List[int], int]:
-    """
-    Util function to normalize planes, and converting them to mvtools planes param.
-
-    :param planes:  Sequence of planes to be processed.
-
-    :return:        Tuple of planes, and mv planes.
-    """
-
-    planes = list(planes)
-=======
-def planes_to_mvtools(input_planes: Sequence[int]) -> int:
-    planes = set(input_planes)
->>>>>>> 3814fd2b
-
-    if planes == {0, 1, 2}:
-        return 4
-
-    if len(planes) == 1 and planes.intersection({0, 1, 2}):
-        return planes.pop()
-
-    if planes == {1, 2}:
-        return 3
-
-    raise CustomValueError("Invalid planes specified!", planes_to_mvtools)
+from __future__ import annotations
+
+from typing import Sequence
+
+from vstools import CustomValueError
+
+
+def planes_to_mvtools(input_planes: Sequence[int]) -> int:
+    """
+    Util function to normalize planes, and converting them to mvtools planes param.
+
+    :param planes:  Sequence of planes to be processed.
+
+    :return:        Tuple of planes, and mv planes.
+    """
+
+    planes = set(input_planes)
+
+    if planes == {0, 1, 2}:
+        return 4
+
+    if len(planes) == 1 and planes.intersection({0, 1, 2}):
+        return planes.pop()
+
+    if planes == {1, 2}:
+        return 3
+
+    raise CustomValueError("Invalid planes specified!", planes_to_mvtools)