"""
This module contains a CCD implementation
"""

from __future__ import annotations

from math import sin, sqrt
from typing import Any

from vsaa import Nnedi3
from vsexprtools import EXPR_VARS, norm_expr
from vskernels import Bicubic, Point
from vsscale import SSIM
from vstools import (
    CustomIndexError, CustomIntEnum, InvalidColorFamilyError, Matrix, MatrixT, PlanesT, UnsupportedSubsamplingError,
<<<<<<< HEAD
    check_ref_clip, get_peak_value, join, normalize_planes, plane, shift_clip, split
=======
    check_ref_clip, get_peak_value, join, normalize_planes, plane, shift_clip, split, vs
>>>>>>> e0c791ea
)

__all__ = [
    'ccd', 'CCDMode', 'CCDPoints'
]


class CCDMode(CustomIntEnum):
<<<<<<< HEAD
    """@@PLACEHOLDER@@"""

=======
>>>>>>> e0c791ea
    CHROMA_ONLY = 0
    """@@PLACEHOLDER@@"""

    BICUBIC_CHROMA = 1
    """@@PLACEHOLDER@@"""

    BICUBIC_LUMA = 2
    """@@PLACEHOLDER@@"""

    NNEDI_BICUBIC = 3
    """@@PLACEHOLDER@@"""

    NNEDI_SSIM = 4
    """@@PLACEHOLDER@@"""


class CCDPoints(CustomIntEnum):
<<<<<<< HEAD
    """@@PLACEHOLDER@@"""

=======
>>>>>>> e0c791ea
    LOW = 11
    """@@PLACEHOLDER@@"""

    MEDIUM = 22
    """@@PLACEHOLDER@@"""

    HIGH = 44
    """@@PLACEHOLDER@@"""

    ALL = 63
    """@@PLACEHOLDER@@"""


def ccd(
    src: vs.VideoNode, thr: float = 4, tr: int = 0, ref: vs.VideoNode | None = None,
    mode: int | CCDMode | None = None, scale: float | None = None, matrix: MatrixT | None = None,
    ref_points: int | CCDPoints | None = CCDPoints.LOW | CCDPoints.MEDIUM,
    i444: bool = False, planes: PlanesT = None, **ssim_kwargs: Any
) -> vs.VideoNode:
    """@@PLACEHOLDER@@"""

<<<<<<< HEAD
    assert src.format

    check_ref_clip(src, ref)

    InvalidColorFamilyError.check(src, vs.GRAY, ccd)
=======
    check_ref_clip(src, ref)

    InvalidColorFamilyError.check(src, (vs.YUV, vs.RGB), ccd)
>>>>>>> e0c791ea

    if tr < 0 or tr > 3:
        raise CustomIndexError('Temporal radius must be between 0 and 3 (inclusive)!', ccd)
    elif tr > src.num_frames // 2:
        raise CustomIndexError('Temporal radius must be less than half of the clip length!', ccd)

    is_yuv = src.format.color_family is vs.YUV
    is_subsampled = src.format.subsampling_h or src.format.subsampling_w

    if mode is not None and not is_subsampled:
        raise UnsupportedSubsamplingError(f'{mode} is available only for subsampled video!', ccd)

    mode = CCDMode.from_param(mode) or CCDMode.CHROMA_ONLY
<<<<<<< HEAD
    ref_points = CCDPoints.from_param(ref_points)
=======
    if not isinstance(ref_points, int):
        ref_points = (CCDPoints.from_param(ref_points) or CCDPoints.MEDIUM).value
>>>>>>> e0c791ea

    src_width, src_height = src.width, src.height
    src444_format = src.format.replace(subsampling_w=0, subsampling_h=0)

    if planes is None and mode in {CCDMode.CHROMA_ONLY, CCDMode.BICUBIC_CHROMA}:
        planes = [1, 2]

    planes = normalize_planes(src, planes)

    def _ccd_expr(src: vs.VideoNode, rgb: vs.VideoNode) -> vs.VideoNode:
        nonlocal scale

        rgb_clips = [
            vs.core.std.ShufflePlanes([rgb, rgb, rgb], [i, i, i], vs.RGB) for i in range(3)
        ]

        peak = get_peak_value(src, False)

        thrs = thr ** 2 / (255 ** 2 * 3)

        expr_clips = [src, *rgb_clips]

        for i in range(1, tr + 1):
            for clip in rgb_clips:
                expr_clips.extend([shift_clip(clip, -i), shift_clip(clip, i)])

        if not scale or scale <= 0:
            scale = 1.0
        elif scale == 1:
            scale = src_height / 240

        l_d, m_d, h_d = round(scale * 4), round(scale * 8), round(scale * 12)

        low_points = {
            'F': (-l_d, -l_d), 'G': (+l_d, -l_d),
            'J': (-l_d, +l_d), 'K': (+l_d, +l_d),
        }

        med_points = {
            'Q': (-m_d, -m_d), 'R': (0, -m_d), 'S': (+m_d, -m_d),
            'T': (-m_d, 0), '                   U': (+m_d, 0),
            'V': (-m_d, +m_d), 'W': (0, +m_d), 'X': (+m_d, +m_d),
        }

        high_points = {
            'A': (-h_d, -h_d), 'B': (-l_d, -h_d), 'C': (+l_d, -h_d), 'D': (+h_d, -h_d),
            'E': (-h_d, -l_d), '                                      H': (+h_d, -l_d),
            'I': (-h_d, +l_d), '                                      L': (+h_d, +l_d),
            'M': (-h_d, +h_d), 'N': (-l_d, +h_d), 'O': (+l_d, +h_d), 'P': (+h_d, +h_d),
        }

        if ref_points == CCDPoints.ALL:
            expr_points = low_points | med_points | high_points
        elif ref_points == (CCDPoints.LOW | CCDPoints.HIGH):
            expr_points = low_points | high_points
        elif ref_points == (CCDPoints.MEDIUM | CCDPoints.HIGH):
            expr_points = med_points | high_points
        else:
            expr_points = low_points | med_points

        tr_nclips = tr * 2 + 1
        num_points = len(expr_points.keys())

        plusses_plane = '+ ' * (tr_nclips - 1)
        plusses_points = '+ ' * (num_points - 1)

        def _get_weight_expr(x: int, y: int, c: str, weight: float | None = None) -> str:
            scale_str = peak != 1 and f'{peak} / ' or ''
            weigth_str = weight is not None and f'{weight_b} *' or ''

            return f'{c}[{x},{y}] {c} - {scale_str} 2 pow {weigth_str}'

        expression = list[str]()

        for char, (x, y) in expr_points.items():
            char = char.strip()
            rgb_expr = []

            for i, c in enumerate(EXPR_VARS[1:4], 1):
                rgb_expr.append(_get_weight_expr(x, y, c))

                if tr:
                    for j in range(0, tr):
                        offset = i + 3 + j * 6
                        bc, fc = EXPR_VARS[offset], EXPR_VARS[offset + 1]
                        weight_f, weight_b = sqrt((4 - j) / 8), sin((5 - j) / 8)
                        rgb_expr.append(_get_weight_expr(x, y, bc, weight_b))
                        rgb_expr.append(_get_weight_expr(x, y, fc, weight_f))

                    rgb_expr.append(f'{plusses_plane} {tr_nclips} /')

            expression.append(f"{' '.join(rgb_expr)} + + {char}!")

        for char in expr_points:
            expression.append(f'{char}@ {thrs} < 1 0 ?')

        expression.append(f'{plusses_points} 1 + WQ!')

        for char, (x, y) in expr_points.items():
            expression.append(f'{char}@ {thrs} < x[{x},{y}] 0 ?')

        expression.append(f'{plusses_points} x + WQ@ /')

        return norm_expr(expr_clips, expression, planes, src444_format, force_akarin='vsdenoise.ccd')

    if not is_yuv:
        return _ccd_expr(ref or src, src)

    if matrix is None:
        matrix = Matrix.from_video(src, True)

    divw, divh = 1 << src.format.subsampling_w, 1 << src.format.subsampling_h

    if mode == CCDMode.BICUBIC_LUMA or not is_subsampled:
        yuvw, yuvh = src_width, src_height
        src_left = 0.0
    else:
        yuvw, yuvh = src_width // divw, src_height // divh

        src_left = 0.25 - 0.25 * divw

    yuv = yuvref = None

    if not is_subsampled:
        yuv, yuvref = src, ref
    elif mode in {CCDMode.NNEDI_BICUBIC, CCDMode.NNEDI_SSIM}:
        ref_clips = list[list[vs.VideoNode] | None]([split(src), ref and split(ref) or None])

        src_left += 0.125 * divw

        yuv, yuvref = [
            join(planes[:1] + [
                Nnedi3().scale(p, p.width * divw, p.height * divh) for p in planes[1:]
            ]) if planes else None for planes in ref_clips
        ]
    else:
        yuv = Bicubic.scale(src, yuvw, yuvh, format=src444_format)
        yuvref = ref and Bicubic.scale(ref, yuvw, yuvh, format=src444_format)

    assert yuv and yuv.format

    rgb = Point.resample(yuv, yuv.format.replace(color_family=vs.RGB), None, matrix)

    denoised = _ccd_expr(yuvref or yuv, rgb)

    down_format = src444_format

    if not i444:
        if mode == CCDMode.NNEDI_BICUBIC:
            down_format = src.format
        elif mode == CCDMode.NNEDI_SSIM:
            down_format = down_format.replace(sample_type=vs.FLOAT, bits_per_sample=32)

    denoised = Bicubic.resample(denoised, down_format, src_left=src_left)

    if not is_subsampled and 0 in planes:
        return denoised

    if mode == CCDMode.NNEDI_SSIM and not i444:
        u = SSIM(**ssim_kwargs).scale(plane(denoised, 1), yuvw, yuvh)
        v = SSIM(**ssim_kwargs).scale(plane(denoised, 2), yuvw, yuvh)

        denoised = join(denoised, u, v, vs.YUV)
    else:
        denoised = join(src, denoised, vs.YUV)

    return denoised if i444 else Bicubic.resample(denoised, src.format)<|MERGE_RESOLUTION|>--- conflicted
+++ resolved
@@ -13,11 +13,7 @@
 from vsscale import SSIM
 from vstools import (
     CustomIndexError, CustomIntEnum, InvalidColorFamilyError, Matrix, MatrixT, PlanesT, UnsupportedSubsamplingError,
-<<<<<<< HEAD
-    check_ref_clip, get_peak_value, join, normalize_planes, plane, shift_clip, split
-=======
     check_ref_clip, get_peak_value, join, normalize_planes, plane, shift_clip, split, vs
->>>>>>> e0c791ea
 )
 
 __all__ = [
@@ -26,44 +22,18 @@
 
 
 class CCDMode(CustomIntEnum):
-<<<<<<< HEAD
-    """@@PLACEHOLDER@@"""
-
-=======
->>>>>>> e0c791ea
     CHROMA_ONLY = 0
-    """@@PLACEHOLDER@@"""
-
     BICUBIC_CHROMA = 1
-    """@@PLACEHOLDER@@"""
-
     BICUBIC_LUMA = 2
-    """@@PLACEHOLDER@@"""
-
     NNEDI_BICUBIC = 3
-    """@@PLACEHOLDER@@"""
-
     NNEDI_SSIM = 4
-    """@@PLACEHOLDER@@"""
 
 
 class CCDPoints(CustomIntEnum):
-<<<<<<< HEAD
-    """@@PLACEHOLDER@@"""
-
-=======
->>>>>>> e0c791ea
     LOW = 11
-    """@@PLACEHOLDER@@"""
-
     MEDIUM = 22
-    """@@PLACEHOLDER@@"""
-
     HIGH = 44
-    """@@PLACEHOLDER@@"""
-
     ALL = 63
-    """@@PLACEHOLDER@@"""
 
 
 def ccd(
@@ -72,19 +42,11 @@
     ref_points: int | CCDPoints | None = CCDPoints.LOW | CCDPoints.MEDIUM,
     i444: bool = False, planes: PlanesT = None, **ssim_kwargs: Any
 ) -> vs.VideoNode:
-    """@@PLACEHOLDER@@"""
-
-<<<<<<< HEAD
     assert src.format
 
     check_ref_clip(src, ref)
 
-    InvalidColorFamilyError.check(src, vs.GRAY, ccd)
-=======
-    check_ref_clip(src, ref)
-
     InvalidColorFamilyError.check(src, (vs.YUV, vs.RGB), ccd)
->>>>>>> e0c791ea
 
     if tr < 0 or tr > 3:
         raise CustomIndexError('Temporal radius must be between 0 and 3 (inclusive)!', ccd)
@@ -98,12 +60,8 @@
         raise UnsupportedSubsamplingError(f'{mode} is available only for subsampled video!', ccd)
 
     mode = CCDMode.from_param(mode) or CCDMode.CHROMA_ONLY
-<<<<<<< HEAD
-    ref_points = CCDPoints.from_param(ref_points)
-=======
     if not isinstance(ref_points, int):
         ref_points = (CCDPoints.from_param(ref_points) or CCDPoints.MEDIUM).value
->>>>>>> e0c791ea
 
     src_width, src_height = src.width, src.height
     src444_format = src.format.replace(subsampling_w=0, subsampling_h=0)
