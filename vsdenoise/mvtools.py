--- conflicted
+++ resolved
@@ -1,621 +1,542 @@
-"""
-This module implements wrappers for mvtool
-"""
-
-from __future__ import annotations
-
-from itertools import chain
-from math import ceil, exp
-from typing import Any, Callable, Sequence, cast
-
-from vstools import (
-    ColorRange, FieldBased, FieldBasedT, GenericVSFunction, check_ref_clip, depth, disallow_variable_format,
-    disallow_variable_resolution, fallback, vs, core, CustomIntEnum, CustomValueError, CustomNotImplementedError,
-    InvalidColorFamilyError, check_variable, CustomOverflowError, CustomStrEnum
-)
-
-from .prefilters import PelType, Prefilter, prefilter_to_full_range
-from .utils import planes_to_mvtools
-
-__all__ = [
-    'MVTools', 'MVToolsPlugin',
-    'SADMode',
-    'MVWay', 'MotionVectors'
-]
-
-
-class MVWay(CustomStrEnum):
-    """@@PLACEHOLDER@@"""
-
-    BACK = 'backward'
-    """@@PLACEHOLDER@@"""
-
-    FWRD = 'forward'
-    """@@PLACEHOLDER@@"""
-
-    @property
-    def isb(self) -> bool:
-        """@@PLACEHOLDER@@"""
-        return self is MVWay.BACK
-
-
-class MotionVectors:
-    vmulti: vs.VideoNode
-    """@@PLACEHOLDER@@"""
-
-    super_render: vs.VideoNode
-    """@@PLACEHOLDER@@"""
-
-    temporal_vectors: dict[MVWay, dict[int, vs.VideoNode]]
-    """@@PLACEHOLDER@@"""
-
-    def __init__(self) -> None:
-        self._init_vects()
-
-    def _init_vects(self) -> None:
-        self.temporal_vectors = {w: {} for w in MVWay}
-
-    @property
-    def got_vectors(self) -> bool:
-        """@@PLACEHOLDER@@"""
-        return bool(self.temporal_vectors[MVWay.BACK] and self.temporal_vectors[MVWay.FWRD])
-
-    def got_mv(self, way: MVWay, delta: int) -> bool:
-        """@@PLACEHOLDER@@"""
-        return delta in self.temporal_vectors[way]
-
-    def get_mv(self, way: MVWay, delta: int) -> vs.VideoNode:
-        """@@PLACEHOLDER@@"""
-        return self.temporal_vectors[way][delta]
-
-    def set_mv(self, way: MVWay, delta: int, vect: vs.VideoNode) -> None:
-        """@@PLACEHOLDER@@"""
-        self.temporal_vectors[way][delta] = vect
-
-    def clear(self) -> None:
-        """@@PLACEHOLDER@@"""
-        del self.vmulti
-        del self.super_render
-        self.temporal_vectors.clear()
-
-
-class MVToolsPlugin(CustomIntEnum):
-    """@@PLACEHOLDER@@"""
-
-    INTEGER = 0
-    """@@PLACEHOLDER@@"""
-
-    FLOAT_OLD = 1
-    """@@PLACEHOLDER@@"""
-
-    FLOAT_NEW = 2
-    """@@PLACEHOLDER@@"""
-
-    @property
-    def namespace(self) -> Any:
-        if self == MVToolsPlugin.INTEGER:
-            return core.mv
-        else:
-            return core.mvsf
-
-    @property
-    def Super(self) -> Callable[..., vs.VideoNode]:
-        return cast(Callable[..., vs.VideoNode], self.namespace.Super)
-
-    @property
-    def Analyse(self) -> Callable[..., vs.VideoNode]:
-        if self == MVToolsPlugin.FLOAT_NEW:
-            return cast(Callable[..., vs.VideoNode], self.namespace.Analyze)
-        else:
-            return cast(Callable[..., vs.VideoNode], self.namespace.Analyse)
-
-    @property
-    def Recalculate(self) -> Callable[..., vs.VideoNode]:
-        return cast(Callable[..., vs.VideoNode], self.namespace.Recalculate)
-
-    @property
-    def Compensate(self) -> Callable[..., vs.VideoNode]:
-        return cast(Callable[..., vs.VideoNode], self.namespace.Compensate)
-
-    @property
-    def Mask(self) -> Callable[..., vs.VideoNode]:
-        return cast(Callable[..., vs.VideoNode], self.namespace.Mask)
-
-    def Degrain(self, radius: int | None = None) -> Callable[..., vs.VideoNode]:
-        if radius is None and self != MVToolsPlugin.FLOAT_NEW:
-            raise CustomValueError('This implementation needs a radius!', f'{self.name}.Degrain')
-
-        if radius is not None and radius > 24 and self is not MVToolsPlugin.FLOAT_NEW:
-            raise ImportError(
-                f"{self.name}.Degrain: With the current settings, temporal radius > 24, you're gonna need the latest "
-                "master of mvsf and you're using an older version."
-                "\n\tPlease build it from: https://github.com/IFeelBloated/vapoursynth-mvtools-sf"
-            )
-
-        try:
-            return cast(Callable[..., vs.VideoNode], getattr(
-                self.namespace, f"Degrain{fallback(radius, '')}"
-            ))
-        except AttributeError:
-            raise CustomValueError(f'This radius isn\'t supported! ({radius})', f'{self.name}.Degrain')
-
-    def __eq__(self, o: Any) -> bool:
-        if not isinstance(o, MVToolsPlugin):
-            raise CustomNotImplementedError
-
-        return self.value == o.value
-
-    @classmethod
-    def from_video(cls, clip: vs.VideoNode) -> MVToolsPlugin:
-        """@@PLACEHOLDER@@"""
-
-        assert clip.format
-
-        if clip.format.sample_type == vs.FLOAT:
-            if not hasattr(core, 'mvsf'):
-                raise ImportError(
-                    "MVTools: With the current settings, the processing has to be done in float precision, "
-                    "but you're missing mvsf."
-                    "\n\tPlease download it from: https://github.com/IFeelBloated/vapoursynth-mvtools-sf"
-                )
-
-            if hasattr(core.mvsf, 'Degrain'):
-                return MVToolsPlugin.FLOAT_NEW
-
-            return MVToolsPlugin.FLOAT_OLD
-        elif not hasattr(core, 'mv'):
-            raise ImportError(
-                "MVTools: You're missing mvtools."
-                "\n\tPlease download it from: https://github.com/dubhater/vapoursynth-mvtools"
-            )
-
-        return MVToolsPlugin.INTEGER
-
-
-class SADMode(CustomIntEnum):
-    """@@PLACEHOLDER@@"""
-
-    SAT = 0
-    """@@PLACEHOLDER@@"""
-
-    BLOCK = 1
-    """@@PLACEHOLDER@@"""
-
-    MIXED_SAT_DCT = 2
-    """@@PLACEHOLDER@@"""
-
-    ADAPTIVE_SAT_MIXED = 3
-    """@@PLACEHOLDER@@"""
-
-    ADAPTIVE_SAT_DCT = 4
-    """@@PLACEHOLDER@@"""
-
-    SATD = 5
-    """@@PLACEHOLDER@@"""
-
-    MIXED_SATD_DCT = 6
-    """@@PLACEHOLDER@@"""
-
-    ADAPTIVE_SATD_MIXED = 7
-    """@@PLACEHOLDER@@"""
-
-    ADAPTIVE_SATD_DCT = 8
-    """@@PLACEHOLDER@@"""
-
-    MIXED_SATEQSATD_DCT = 9
-    """@@PLACEHOLDER@@"""
-
-    ADAPTIVE_SATD_MAJLUMA = 10
-    """@@PLACEHOLDER@@"""
-
-    def is_satd(self) -> bool:
-        return self >= SADMode.SATD
-
-
-class MVTools:
-    """MVTools wrapper for motion analysis / degrain / compensation"""
-    super_args: dict[str, Any]
-    """@@PLACEHOLDER@@"""
-
-    analyze_args: dict[str, Any]
-    """@@PLACEHOLDER@@"""
-
-    recalculate_args: dict[str, Any]
-    """@@PLACEHOLDER@@"""
-
-    compensate_args: dict[str, Any]
-    """@@PLACEHOLDER@@"""
-
-    degrain_args: dict[str, Any]
-    """@@PLACEHOLDER@@"""
-
-<<<<<<< HEAD
-    subpel_clips: tuple[vs.VideoNode | None, vs.VideoNode | None] | None
-    """@@PLACEHOLDER@@"""
-
-=======
->>>>>>> 10501526
-    vectors: MotionVectors
-    """@@PLACEHOLDER@@"""
-
-    clip: vs.VideoNode
-    """@@PLACEHOLDER@@"""
-
-    is_hd: bool
-    is_uhd: bool
-    tr: int
-    refine: int
-    source_type: FieldBased
-    prefilter: Prefilter | vs.VideoNode
-    pel_type: tuple[PelType, PelType]
-    range_in: ColorRange
-    pel: int
-    subpixel: int
-    chroma: bool
-    is_gray: bool
-    planes: list[int]
-    mv_plane: int
-    range_conversion: float
-    hpad: int
-    hpad_uhd: int
-    vpad: int
-    vpad_half: int
-    rfilter: int
-    mvtools: MVToolsPlugin
-
-    @disallow_variable_format
-    @disallow_variable_resolution
-    def __init__(
-        self, clip: vs.VideoNode,
-        tr: int = 2, refine: int = 3,
-        source_type: FieldBasedT | None = None,
-        prefilter: Prefilter | vs.VideoNode = Prefilter.AUTO,
-        pel_type: PelType | tuple[PelType, PelType] = PelType.AUTO,
-        range_in: ColorRange = ColorRange.LIMITED,
-        pel: int | None = None, subpixel: int = 3,
-        planes: int | Sequence[int] | None = None,
-        highprecision: bool = False,
-        sad_mode: SADMode | tuple[SADMode, SADMode] = SADMode.SATD,
-        range_conversion: float = 5.0,
-        hpad: int | None = None, vpad: int | None = None,
-        rfilter: int = 3, vectors: MotionVectors | MVTools | None = None,
-        **analyze_kwargs: Any
-    ) -> None:
-        assert check_variable(clip, self.__class__)
-
-        InvalidColorFamilyError.check(clip, (vs.GRAY, vs.YUV), self.__class__)
-
-        self.clip = clip
-
-        self.is_hd = clip.width >= 1100 or clip.height >= 600
-        self.is_uhd = self.clip.width >= 2600 or self.clip.height >= 1500
-
-        self.tr = tr
-
-        if refine > 6:
-            raise CustomOverflowError(f'Refine > 6 is not supported! ({refine})', self.__class__)
-
-        self.refine = refine
-
-        self.source_type = FieldBased.from_param(source_type, MVTools) or FieldBased.from_video(self.clip)
-        self.prefilter = prefilter
-        self.pel_type = pel_type if isinstance(pel_type, tuple) else (pel_type, pel_type)
-        self.range_in = range_in
-        self.pel = fallback(pel, 1 + int(not self.is_hd))
-        self.subpixel = subpixel
-
-        if planes is not None and isinstance(planes, int):
-            planes = [planes]
-
-        if clip.format.color_family == vs.GRAY:
-            planes = [0]
-        elif planes is None:
-            planes = [0, 1, 2]
-
-        self.is_gray = planes == [0]
-
-        self.planes, self.mv_plane = planes_to_mvtools(planes)
-
-        self.chroma = 1 in self.planes or 2 in self.planes
-
-        self.range_conversion = range_conversion
-
-        if isinstance(vectors, MVTools):
-            self.vectors = vectors.vectors
-        elif isinstance(vectors, MotionVectors):
-            self.vectors = vectors
-        else:
-            self.vectors = MotionVectors()
-
-        self.super_args = {}
-        self.analyze_args = {}
-        self.recalculate_args = {}
-        self.compensate_args = {}
-        self.degrain_args = {}
-
-        self.hpad = fallback(hpad, 8 if self.is_hd else 16)
-        self.hpad_uhd = self.hpad // 2 if self.is_uhd else self.hpad
-
-        self.vpad = fallback(vpad, 8 if self.is_hd else 16)
-        self.vpad_half = self.vpad // 2 if self.is_uhd else self.vpad
-
-        self.rfilter = rfilter
-
-        if isinstance(sad_mode, tuple):
-            if not sad_mode[1].is_satd:
-                raise CustomValueError('The SADMode for recalculation must use SATD!', self.__class__)
-            self.sad_mode, self.recalc_sad_mode = sad_mode
-        else:
-            self.sad_mode, self.recalc_sad_mode = sad_mode, SADMode.SATD
-
-        if self.source_type is not FieldBased.PROGRESSIVE:
-            self.workclip = self.clip.std.SeparateFields(self.source_type.is_tff)
-        else:
-            self.workclip = self.clip
-
-        if highprecision:
-            self.workclip = depth(self.workclip, 32)
-
-        if not isinstance(prefilter, Prefilter):
-            check_ref_clip(self.workclip, prefilter)
-
-        self.mvtools = MVToolsPlugin.from_video(self.workclip)
-
-        self.analyze_func_kwargs = analyze_kwargs
-
-    def analyze(
-        self, ref: vs.VideoNode | None = None,
-        blksize: int | None = None, overlap: int | None = None,
-        search: int | None = None, pelsearch: int | None = None,
-        searchparam: int | None = None, truemotion: bool | None = None,
-        *, inplace: bool = False
-    ) -> MotionVectors:
-        """@@PLACEHOLDER@@"""
-
-        if self.analyze_func_kwargs:
-            if blksize is None:
-                blksize = self.analyze_func_kwargs.get('blksize', None)
-
-            if overlap is None:
-                overlap = self.analyze_func_kwargs.get('overlap', None)
-
-            if search is None:
-                search = self.analyze_func_kwargs.get('search', None)
-
-            if pelsearch is None:
-                pelsearch = self.analyze_func_kwargs.get('pelsearch', None)
-
-            if searchparam is None:
-                searchparam = self.analyze_func_kwargs.get('searchparam', None)
-
-            if truemotion is None:
-                truemotion = self.analyze_func_kwargs.get('truemotion', None)
-
-        vectors = MotionVectors() if inplace else self.vectors
-
-        ref = fallback(ref, self.workclip)
-
-        check_ref_clip(self.workclip, ref)
-
-        truemotion = fallback(truemotion, not self.is_hd)
-
-        searchparam = fallback(
-            searchparam, (2 if self.is_uhd else 5) if (
-                self.refine and truemotion
-            ) else (1 if self.is_uhd else 2)
-        )
-
-        searchparamr = max(0, round(exp(0.69 * searchparam - 1.79) - 0.67))
-
-        pelsearch = fallback(pelsearch, max(0, searchparam * 2 - 2))
-
-        blocksize = max(
-            self.refine and 2 ** (self.refine + 2),
-            fallback(blksize, 16 if self.is_hd else 8)
-        )
-
-        halfblocksize = max(8, blocksize // 2)
-        halfoverlap = max(2, halfblocksize // 2)
-
-        overlap = fallback(overlap, halfblocksize)
-
-        search = fallback(search, 4 if self.refine else 2)
-
-        if isinstance(self.prefilter, vs.VideoNode):
-            pref = self.prefilter
-        else:
-            pref = self.prefilter(ref, self.planes)
-
-            if self.range_in == ColorRange.LIMITED:
-                pref = prefilter_to_full_range(pref, self.range_conversion, self.planes)
-
-        pelclip, pelclip2 = self.get_subpel_clips(pref, ref)
-
-        common_args = dict[str, Any](
-            sharp=min(self.subpixel, 2), pel=self.pel, vpad=self.vpad_half, hpad=self.hpad_uhd, chroma=self.chroma
-        ) | self.super_args
-        super_render_args = common_args | dict(levels=1, hpad=self.hpad, vpad=self.vpad, chroma=not self.is_gray)
-
-        if pelclip or pelclip2:
-            common_args |= dict(pelclip=pelclip)
-            super_render_args |= dict(pelclip=pelclip2)
-
-        super_search = self.mvtools.Super(ref, **(dict(rfilter=self.rfilter) | common_args))
-        super_render = self.mvtools.Super(self.workclip, **super_render_args)
-        super_recalculate = self.mvtools.Super(pref, **(dict(levels=1) | common_args)) if self.refine else super_render
-
-        recalculate_SAD = round(exp(-101. / (150 * 0.83)) * 360)
-        t2 = (self.tr * 2 if self.tr > 1 else self.tr) if self.source_type.is_inter else self.tr
-
-        analyse_args = dict[str, Any](
-            plevel=0, pglobal=11, pelsearch=pelsearch, blksize=blocksize, overlap=overlap, search=search,
-            truemotion=truemotion, searchparam=searchparam, chroma=self.chroma, dct=self.sad_mode
-        ) | self.analyze_args
-
-        recalc_args = dict[str, Any](
-            search=0, dct=5, thsad=recalculate_SAD, blksize=halfblocksize, overlap=halfoverlap,
-            truemotion=truemotion, searchparam=searchparamr, chroma=self.chroma
-        ) | self.recalculate_args
-
-        if self.mvtools == MVToolsPlugin.FLOAT_NEW:
-            vmulti = self.mvtools.Analyse(super_search, radius=t2, **analyse_args)
-
-            if self.source_type.is_inter:
-                vmulti = vmulti.std.SelectEvery(4, 2, 3)
-
-            vectors.vmulti = vmulti
-
-            for i in range(self.refine):
-                recalc_args.update(blksize=blocksize / 2 ** i, overlap=blocksize / 2 ** (i + 1))
-                vectors.vmulti = self.mvtools.Recalculate(super_recalculate, vectors.vmulti, **recalc_args)
-        else:
-            def _add_vector(delta: int, analyze: bool = True) -> None:
-                for way in MVWay:
-                    if analyze:
-                        vect = self.mvtools.Analyse(super_search, isb=way.isb, delta=delta, **analyse_args)
-                    else:
-                        vect = self.mvtools.Recalculate(super_recalculate, vectors.get_mv(way, delta), **recalc_args)
-
-                    vectors.set_mv(way, delta, vect)
-
-            for i in range(1, self.tr + 1):
-                _add_vector(i)
-
-            if self.refine:
-                refblks = blocksize
-                for i in range(1, t2 + 1):
-                    if not vectors.got_mv(MVWay.BACK, i) or not vectors.got_mv(MVWay.FWRD, i):
-                        continue
-
-                    for j in range(1, self.refine):
-                        val = (refblks / 2 ** j)
-                        if val > 128:
-                            refblks = 128
-                        elif val < 4:
-                            refblks = blocksize
-
-                        recalc_args.update(blksize=refblks / 2 ** j, overlap=refblks / 2 ** (j + 1))
-
-                        _add_vector(i, False)
-
-        vectors.super_render = super_render
-
-        return vectors
-
-    def get_vectors_bf(self, *, inplace: bool = False) -> tuple[list[vs.VideoNode], list[vs.VideoNode]]:
-        """@@PLACEHOLDER@@"""
-
-        vectors = self.vectors if self.vectors.got_vectors else self.analyze(inplace=inplace)
-
-        t2 = (self.tr * 2 if self.tr > 1 else self.tr) if self.source_type.is_inter else self.tr
-
-        vectors_backward = list[vs.VideoNode]()
-        vectors_forward = list[vs.VideoNode]()
-
-        if self.mvtools == MVToolsPlugin.FLOAT_NEW:
-            vmulti = vectors.vmulti
-
-            for i in range(0, t2 * 2, 2):
-                vectors_backward.append(vmulti.std.SelectEvery(t2 * 2, i))
-                vectors_forward.append(vmulti.std.SelectEvery(t2 * 2, i + 1))
-        else:
-            it = 1 + int(self.source_type.is_inter)
-            for i in range(it, t2 + 1, it):
-                vectors_backward.append(vectors.get_mv(MVWay.BACK, i))
-                vectors_forward.append(vectors.get_mv(MVWay.FWRD, i))
-
-        return (vectors_backward, vectors_forward)
-
-    def compensate(
-        self, func: GenericVSFunction,
-        ref: vs.VideoNode | None = None,
-        thSAD: int = 150, **kwargs: Any
-    ) -> vs.VideoNode:
-        """@@PLACEHOLDER@@"""
-
-        ref = fallback(ref, self.workclip)
-
-        check_ref_clip(self.workclip, ref)
-
-        vect_b, vect_f = self.get_vectors_bf()
-
-        compensate_args = dict(
-            super=self.vectors.super_render, thsad=thSAD,
-            tff=self.source_type.is_inter and self.source_type.value or None
-        ) | self.compensate_args
-
-        comp_back, comp_forw = tuple(
-            map(
-                lambda vect: self.mvtools.Compensate(ref, vectors=vect, **compensate_args), vectors
-            ) for vectors in (reversed(vect_b), vect_f)
-        )
-
-        comp_clips = [*comp_forw, ref, *comp_back]
-        n_clips = len(comp_clips)
-
-        interleaved = core.std.Interleave(comp_clips)
-
-        processed = func(interleaved, **kwargs)
-
-        return processed.std.SelectEvery(cycle=n_clips, offsets=ceil(n_clips / 2))
-
-    def degrain(
-        self, ref: vs.VideoNode | None = None,
-        thSAD: int = 300, thSADC: int | None = None,
-        thSCD1: int | None = None, thSCD2: int = 130,
-        limit: int | None = None, limitC: float | None = None
-    ) -> vs.VideoNode:
-        """@@PLACEHOLDER@@"""
-
-        check_ref_clip(self.workclip, ref)
-
-        limit = fallback(limit, 2 if self.is_uhd else 255)
-        limitC = fallback(limitC, limit)
-
-        thrSAD_luma = round(exp(-101. / (thSAD * 0.83)) * 360)
-        thrSAD_chroma = fallback(thSADC, round(thSAD * 0.18875 * exp(2 * 0.693)))
-
-        thrSCD_first = fallback(thSCD1, round(0.35 * thSAD + 260))
-        thrSCD_second = fallback(thSCD2, 130)
-
-        vect_b, vect_f = self.get_vectors_bf()
-
-        degrain_args = dict[str, Any](
-            thscd1=thrSCD_first, thscd2=thrSCD_second, plane=self.mv_plane
-        ) | self.degrain_args
-
-        if self.mvtools == MVToolsPlugin.INTEGER:
-            degrain_args.update(thsad=thrSAD_luma, thsadc=thrSAD_chroma, limit=limit, limitc=limitC)
-        else:
-            degrain_args.update(thsad=[thrSAD_luma, thrSAD_chroma, thrSAD_chroma], limit=[limit, limitC])
-
-            if self.mvtools == MVToolsPlugin.FLOAT_NEW:
-                degrain_args.update(thsad2=[thrSAD_luma / 2, thrSAD_chroma / 2])
-
-        to_degrain = ref or self.workclip
-
-        if self.mvtools == MVToolsPlugin.FLOAT_NEW:
-            output = self.mvtools.Degrain()(to_degrain, self.vectors.super_render, self.vectors.vmulti, **degrain_args)
-        else:
-            output = self.mvtools.Degrain(self.tr)(
-                to_degrain, self.vectors.super_render, *chain.from_iterable(zip(vect_b, vect_f)), **degrain_args
-            )
-
-        return output.std.DoubleWeave(self.source_type.value) if self.source_type.is_inter else output
-
-    def get_subpel_clips(
-        self, pref: vs.VideoNode, ref: vs.VideoNode
-    ) -> tuple[vs.VideoNode | None, vs.VideoNode | None]:
-<<<<<<< HEAD
-        """@@PLACEHOLDER@@"""
-
-        if self.subpel_clips:
-            return self.subpel_clips
-
-=======
->>>>>>> 10501526
-        return tuple(  # type: ignore[return-value]
-            None if ptype == PelType.NONE else ptype(
-                clip, self.pel, self.subpixel, default=PelType.WIENER if is_ref else PelType.BICUBIC
-            ) for is_ref, ptype, clip in zip((False, True), self.pel_type, (pref, ref))
-        )
+"""
+This module implements wrappers for mvtool
+"""
+
+from __future__ import annotations
+
+from itertools import chain
+from math import ceil, exp
+from typing import Any, Callable, Sequence, cast
+
+from vstools import (
+    ColorRange, FieldBased, FieldBasedT, GenericVSFunction, check_ref_clip, depth, disallow_variable_format,
+    disallow_variable_resolution, fallback, vs, core, CustomIntEnum, CustomValueError, CustomNotImplementedError,
+    InvalidColorFamilyError, check_variable, CustomOverflowError, CustomStrEnum
+)
+
+from .prefilters import PelType, Prefilter, prefilter_to_full_range
+from .utils import planes_to_mvtools
+
+__all__ = [
+    'MVTools', 'MVToolsPlugin',
+    'SADMode',
+    'MVWay', 'MotionVectors'
+]
+
+
+class MVWay(CustomStrEnum):
+    BACK = 'backward'
+    FWRD = 'forward'
+
+    @property
+    def isb(self) -> bool:
+        return self is MVWay.BACK
+
+
+class MotionVectors:
+    vmulti: vs.VideoNode
+    super_render: vs.VideoNode
+
+    temporal_vectors: dict[MVWay, dict[int, vs.VideoNode]]
+
+    def __init__(self) -> None:
+        self._init_vects()
+
+    def _init_vects(self) -> None:
+        self.temporal_vectors = {w: {} for w in MVWay}
+
+    @property
+    def got_vectors(self) -> bool:
+        return bool(self.temporal_vectors[MVWay.BACK] and self.temporal_vectors[MVWay.FWRD])
+
+    def got_mv(self, way: MVWay, delta: int) -> bool:
+        return delta in self.temporal_vectors[way]
+
+    def get_mv(self, way: MVWay, delta: int) -> vs.VideoNode:
+        return self.temporal_vectors[way][delta]
+
+    def set_mv(self, way: MVWay, delta: int, vect: vs.VideoNode) -> None:
+        self.temporal_vectors[way][delta] = vect
+
+    def clear(self) -> None:
+        del self.vmulti
+        del self.super_render
+        self.temporal_vectors.clear()
+
+
+class MVToolsPlugin(CustomIntEnum):
+    INTEGER = 0
+    FLOAT_OLD = 1
+    FLOAT_NEW = 2
+
+    @property
+    def namespace(self) -> Any:
+        if self == MVToolsPlugin.INTEGER:
+            return core.mv
+        else:
+            return core.mvsf
+
+    @property
+    def Super(self) -> Callable[..., vs.VideoNode]:
+        return cast(Callable[..., vs.VideoNode], self.namespace.Super)
+
+    @property
+    def Analyse(self) -> Callable[..., vs.VideoNode]:
+        if self == MVToolsPlugin.FLOAT_NEW:
+            return cast(Callable[..., vs.VideoNode], self.namespace.Analyze)
+        else:
+            return cast(Callable[..., vs.VideoNode], self.namespace.Analyse)
+
+    @property
+    def Recalculate(self) -> Callable[..., vs.VideoNode]:
+        return cast(Callable[..., vs.VideoNode], self.namespace.Recalculate)
+
+    @property
+    def Compensate(self) -> Callable[..., vs.VideoNode]:
+        return cast(Callable[..., vs.VideoNode], self.namespace.Compensate)
+
+    @property
+    def Mask(self) -> Callable[..., vs.VideoNode]:
+        return cast(Callable[..., vs.VideoNode], self.namespace.Mask)
+
+    def Degrain(self, radius: int | None = None) -> Callable[..., vs.VideoNode]:
+        if radius is None and self != MVToolsPlugin.FLOAT_NEW:
+            raise CustomValueError('This implementation needs a radius!', f'{self.name}.Degrain')
+
+        if radius is not None and radius > 24 and self is not MVToolsPlugin.FLOAT_NEW:
+            raise ImportError(
+                f"{self.name}.Degrain: With the current settings, temporal radius > 24, you're gonna need the latest "
+                "master of mvsf and you're using an older version."
+                "\n\tPlease build it from: https://github.com/IFeelBloated/vapoursynth-mvtools-sf"
+            )
+
+        try:
+            return cast(Callable[..., vs.VideoNode], getattr(
+                self.namespace, f"Degrain{fallback(radius, '')}"
+            ))
+        except AttributeError:
+            raise CustomValueError(f'This radius isn\'t supported! ({radius})', f'{self.name}.Degrain')
+
+    def __eq__(self, o: Any) -> bool:
+        if not isinstance(o, MVToolsPlugin):
+            raise CustomNotImplementedError
+
+        return self.value == o.value
+
+    @classmethod
+    def from_video(cls, clip: vs.VideoNode) -> MVToolsPlugin:
+        assert clip.format
+
+        if clip.format.sample_type == vs.FLOAT:
+            if not hasattr(core, 'mvsf'):
+                raise ImportError(
+                    "MVTools: With the current settings, the processing has to be done in float precision, "
+                    "but you're missing mvsf."
+                    "\n\tPlease download it from: https://github.com/IFeelBloated/vapoursynth-mvtools-sf"
+                )
+
+            if hasattr(core.mvsf, 'Degrain'):
+                return MVToolsPlugin.FLOAT_NEW
+
+            return MVToolsPlugin.FLOAT_OLD
+        elif not hasattr(core, 'mv'):
+            raise ImportError(
+                "MVTools: You're missing mvtools."
+                "\n\tPlease download it from: https://github.com/dubhater/vapoursynth-mvtools"
+            )
+
+        return MVToolsPlugin.INTEGER
+
+
+class SADMode(CustomIntEnum):
+    SAT = 0
+    BLOCK = 1
+    MIXED_SAT_DCT = 2
+    ADAPTIVE_SAT_MIXED = 3
+    ADAPTIVE_SAT_DCT = 4
+
+    SATD = 5
+    MIXED_SATD_DCT = 6
+    ADAPTIVE_SATD_MIXED = 7
+    ADAPTIVE_SATD_DCT = 8
+    MIXED_SATEQSATD_DCT = 9
+    ADAPTIVE_SATD_MAJLUMA = 10
+
+    def is_satd(self) -> bool:
+        return self >= SADMode.SATD
+
+
+class MVTools:
+    """MVTools wrapper for motion analysis / degrain / compensation"""
+    super_args: dict[str, Any]
+    analyze_args: dict[str, Any]
+    recalculate_args: dict[str, Any]
+    compensate_args: dict[str, Any]
+    degrain_args: dict[str, Any]
+
+    vectors: MotionVectors
+
+    clip: vs.VideoNode
+
+    is_hd: bool
+    is_uhd: bool
+    tr: int
+    refine: int
+    source_type: FieldBased
+    prefilter: Prefilter | vs.VideoNode
+    pel_type: tuple[PelType, PelType]
+    range_in: ColorRange
+    pel: int
+    subpixel: int
+    chroma: bool
+    is_gray: bool
+    planes: list[int]
+    mv_plane: int
+    range_conversion: float
+    hpad: int
+    hpad_uhd: int
+    vpad: int
+    vpad_half: int
+    rfilter: int
+    mvtools: MVToolsPlugin
+
+    @disallow_variable_format
+    @disallow_variable_resolution
+    def __init__(
+        self, clip: vs.VideoNode,
+        tr: int = 2, refine: int = 3,
+        source_type: FieldBasedT | None = None,
+        prefilter: Prefilter | vs.VideoNode = Prefilter.AUTO,
+        pel_type: PelType | tuple[PelType, PelType] = PelType.AUTO,
+        range_in: ColorRange = ColorRange.LIMITED,
+        pel: int | None = None, subpixel: int = 3,
+        planes: int | Sequence[int] | None = None,
+        highprecision: bool = False,
+        sad_mode: SADMode | tuple[SADMode, SADMode] = SADMode.SATD,
+        range_conversion: float = 5.0,
+        hpad: int | None = None, vpad: int | None = None,
+        rfilter: int = 3, vectors: MotionVectors | MVTools | None = None,
+        **analyze_kwargs: Any
+    ) -> None:
+        assert check_variable(clip, self.__class__)
+
+        InvalidColorFamilyError.check(clip, (vs.GRAY, vs.YUV), self.__class__)
+
+        self.clip = clip
+
+        self.is_hd = clip.width >= 1100 or clip.height >= 600
+        self.is_uhd = self.clip.width >= 2600 or self.clip.height >= 1500
+
+        self.tr = tr
+
+        if refine > 6:
+            raise CustomOverflowError(f'Refine > 6 is not supported! ({refine})', self.__class__)
+
+        self.refine = refine
+
+        self.source_type = FieldBased.from_param(source_type, MVTools) or FieldBased.from_video(self.clip)
+        self.prefilter = prefilter
+        self.pel_type = pel_type if isinstance(pel_type, tuple) else (pel_type, pel_type)
+        self.range_in = range_in
+        self.pel = fallback(pel, 1 + int(not self.is_hd))
+        self.subpixel = subpixel
+
+        if planes is not None and isinstance(planes, int):
+            planes = [planes]
+
+        if clip.format.color_family == vs.GRAY:
+            planes = [0]
+        elif planes is None:
+            planes = [0, 1, 2]
+
+        self.is_gray = planes == [0]
+
+        self.planes, self.mv_plane = planes_to_mvtools(planes)
+
+        self.chroma = 1 in self.planes or 2 in self.planes
+
+        self.range_conversion = range_conversion
+
+        if isinstance(vectors, MVTools):
+            self.vectors = vectors.vectors
+        elif isinstance(vectors, MotionVectors):
+            self.vectors = vectors
+        else:
+            self.vectors = MotionVectors()
+
+        self.super_args = {}
+        self.analyze_args = {}
+        self.recalculate_args = {}
+        self.compensate_args = {}
+        self.degrain_args = {}
+
+        self.hpad = fallback(hpad, 8 if self.is_hd else 16)
+        self.hpad_uhd = self.hpad // 2 if self.is_uhd else self.hpad
+
+        self.vpad = fallback(vpad, 8 if self.is_hd else 16)
+        self.vpad_half = self.vpad // 2 if self.is_uhd else self.vpad
+
+        self.rfilter = rfilter
+
+        if isinstance(sad_mode, tuple):
+            if not sad_mode[1].is_satd:
+                raise CustomValueError('The SADMode for recalculation must use SATD!', self.__class__)
+            self.sad_mode, self.recalc_sad_mode = sad_mode
+        else:
+            self.sad_mode, self.recalc_sad_mode = sad_mode, SADMode.SATD
+
+        if self.source_type is not FieldBased.PROGRESSIVE:
+            self.workclip = self.clip.std.SeparateFields(self.source_type.is_tff)
+        else:
+            self.workclip = self.clip
+
+        if highprecision:
+            self.workclip = depth(self.workclip, 32)
+
+        if not isinstance(prefilter, Prefilter):
+            check_ref_clip(self.workclip, prefilter)
+
+        self.mvtools = MVToolsPlugin.from_video(self.workclip)
+
+        self.analyze_func_kwargs = analyze_kwargs
+
+    def analyze(
+        self, ref: vs.VideoNode | None = None,
+        blksize: int | None = None, overlap: int | None = None,
+        search: int | None = None, pelsearch: int | None = None,
+        searchparam: int | None = None, truemotion: bool | None = None,
+        *, inplace: bool = False
+    ) -> MotionVectors:
+        if self.analyze_func_kwargs:
+            if blksize is None:
+                blksize = self.analyze_func_kwargs.get('blksize', None)
+
+            if overlap is None:
+                overlap = self.analyze_func_kwargs.get('overlap', None)
+
+            if search is None:
+                search = self.analyze_func_kwargs.get('search', None)
+
+            if pelsearch is None:
+                pelsearch = self.analyze_func_kwargs.get('pelsearch', None)
+
+            if searchparam is None:
+                searchparam = self.analyze_func_kwargs.get('searchparam', None)
+
+            if truemotion is None:
+                truemotion = self.analyze_func_kwargs.get('truemotion', None)
+
+        vectors = MotionVectors() if inplace else self.vectors
+
+        ref = fallback(ref, self.workclip)
+
+        check_ref_clip(self.workclip, ref)
+
+        truemotion = fallback(truemotion, not self.is_hd)
+
+        searchparam = fallback(
+            searchparam, (2 if self.is_uhd else 5) if (
+                self.refine and truemotion
+            ) else (1 if self.is_uhd else 2)
+        )
+
+        searchparamr = max(0, round(exp(0.69 * searchparam - 1.79) - 0.67))
+
+        pelsearch = fallback(pelsearch, max(0, searchparam * 2 - 2))
+
+        blocksize = max(
+            self.refine and 2 ** (self.refine + 2),
+            fallback(blksize, 16 if self.is_hd else 8)
+        )
+
+        halfblocksize = max(8, blocksize // 2)
+        halfoverlap = max(2, halfblocksize // 2)
+
+        overlap = fallback(overlap, halfblocksize)
+
+        search = fallback(search, 4 if self.refine else 2)
+
+        if isinstance(self.prefilter, vs.VideoNode):
+            pref = self.prefilter
+        else:
+            pref = self.prefilter(ref, self.planes)
+
+            if self.range_in == ColorRange.LIMITED:
+                pref = prefilter_to_full_range(pref, self.range_conversion, self.planes)
+
+        pelclip, pelclip2 = self.get_subpel_clips(pref, ref)
+
+        common_args = dict[str, Any](
+            sharp=min(self.subpixel, 2), pel=self.pel, vpad=self.vpad_half, hpad=self.hpad_uhd, chroma=self.chroma
+        ) | self.super_args
+        super_render_args = common_args | dict(levels=1, hpad=self.hpad, vpad=self.vpad, chroma=not self.is_gray)
+
+        if pelclip or pelclip2:
+            common_args |= dict(pelclip=pelclip)
+            super_render_args |= dict(pelclip=pelclip2)
+
+        super_search = self.mvtools.Super(ref, **(dict(rfilter=self.rfilter) | common_args))
+        super_render = self.mvtools.Super(self.workclip, **super_render_args)
+        super_recalculate = self.mvtools.Super(pref, **(dict(levels=1) | common_args)) if self.refine else super_render
+
+        recalculate_SAD = round(exp(-101. / (150 * 0.83)) * 360)
+        t2 = (self.tr * 2 if self.tr > 1 else self.tr) if self.source_type.is_inter else self.tr
+
+        analyse_args = dict[str, Any](
+            plevel=0, pglobal=11, pelsearch=pelsearch, blksize=blocksize, overlap=overlap, search=search,
+            truemotion=truemotion, searchparam=searchparam, chroma=self.chroma, dct=self.sad_mode
+        ) | self.analyze_args
+
+        recalc_args = dict[str, Any](
+            search=0, dct=5, thsad=recalculate_SAD, blksize=halfblocksize, overlap=halfoverlap,
+            truemotion=truemotion, searchparam=searchparamr, chroma=self.chroma
+        ) | self.recalculate_args
+
+        if self.mvtools == MVToolsPlugin.FLOAT_NEW:
+            vmulti = self.mvtools.Analyse(super_search, radius=t2, **analyse_args)
+
+            if self.source_type.is_inter:
+                vmulti = vmulti.std.SelectEvery(4, 2, 3)
+
+            vectors.vmulti = vmulti
+
+            for i in range(self.refine):
+                recalc_args.update(blksize=blocksize / 2 ** i, overlap=blocksize / 2 ** (i + 1))
+                vectors.vmulti = self.mvtools.Recalculate(super_recalculate, vectors.vmulti, **recalc_args)
+        else:
+            def _add_vector(delta: int, analyze: bool = True) -> None:
+                for way in MVWay:
+                    if analyze:
+                        vect = self.mvtools.Analyse(super_search, isb=way.isb, delta=delta, **analyse_args)
+                    else:
+                        vect = self.mvtools.Recalculate(super_recalculate, vectors.get_mv(way, delta), **recalc_args)
+
+                    vectors.set_mv(way, delta, vect)
+
+            for i in range(1, self.tr + 1):
+                _add_vector(i)
+
+            if self.refine:
+                refblks = blocksize
+                for i in range(1, t2 + 1):
+                    if not vectors.got_mv(MVWay.BACK, i) or not vectors.got_mv(MVWay.FWRD, i):
+                        continue
+
+                    for j in range(1, self.refine):
+                        val = (refblks / 2 ** j)
+                        if val > 128:
+                            refblks = 128
+                        elif val < 4:
+                            refblks = blocksize
+
+                        recalc_args.update(blksize=refblks / 2 ** j, overlap=refblks / 2 ** (j + 1))
+
+                        _add_vector(i, False)
+
+        vectors.super_render = super_render
+
+        return vectors
+
+    def get_vectors_bf(self, *, inplace: bool = False) -> tuple[list[vs.VideoNode], list[vs.VideoNode]]:
+        vectors = self.vectors if self.vectors.got_vectors else self.analyze(inplace=inplace)
+
+        t2 = (self.tr * 2 if self.tr > 1 else self.tr) if self.source_type.is_inter else self.tr
+
+        vectors_backward = list[vs.VideoNode]()
+        vectors_forward = list[vs.VideoNode]()
+
+        if self.mvtools == MVToolsPlugin.FLOAT_NEW:
+            vmulti = vectors.vmulti
+
+            for i in range(0, t2 * 2, 2):
+                vectors_backward.append(vmulti.std.SelectEvery(t2 * 2, i))
+                vectors_forward.append(vmulti.std.SelectEvery(t2 * 2, i + 1))
+        else:
+            it = 1 + int(self.source_type.is_inter)
+            for i in range(it, t2 + 1, it):
+                vectors_backward.append(vectors.get_mv(MVWay.BACK, i))
+                vectors_forward.append(vectors.get_mv(MVWay.FWRD, i))
+
+        return (vectors_backward, vectors_forward)
+
+    def compensate(
+        self, func: GenericVSFunction,
+        ref: vs.VideoNode | None = None,
+        thSAD: int = 150, **kwargs: Any
+    ) -> vs.VideoNode:
+        ref = fallback(ref, self.workclip)
+
+        check_ref_clip(self.workclip, ref)
+
+        vect_b, vect_f = self.get_vectors_bf()
+
+        compensate_args = dict(
+            super=self.vectors.super_render, thsad=thSAD,
+            tff=self.source_type.is_inter and self.source_type.value or None
+        ) | self.compensate_args
+
+        comp_back, comp_forw = tuple(
+            map(
+                lambda vect: self.mvtools.Compensate(ref, vectors=vect, **compensate_args), vectors
+            ) for vectors in (reversed(vect_b), vect_f)
+        )
+
+        comp_clips = [*comp_forw, ref, *comp_back]
+        n_clips = len(comp_clips)
+
+        interleaved = core.std.Interleave(comp_clips)
+
+        processed = func(interleaved, **kwargs)
+
+        return processed.std.SelectEvery(cycle=n_clips, offsets=ceil(n_clips / 2))
+
+    def degrain(
+        self, ref: vs.VideoNode | None = None,
+        thSAD: int = 300, thSADC: int | None = None,
+        thSCD1: int | None = None, thSCD2: int = 130,
+        limit: int | None = None, limitC: float | None = None
+    ) -> vs.VideoNode:
+        check_ref_clip(self.workclip, ref)
+
+        limit = fallback(limit, 2 if self.is_uhd else 255)
+        limitC = fallback(limitC, limit)
+
+        thrSAD_luma = round(exp(-101. / (thSAD * 0.83)) * 360)
+        thrSAD_chroma = fallback(thSADC, round(thSAD * 0.18875 * exp(2 * 0.693)))
+
+        thrSCD_first = fallback(thSCD1, round(0.35 * thSAD + 260))
+        thrSCD_second = fallback(thSCD2, 130)
+
+        vect_b, vect_f = self.get_vectors_bf()
+
+        degrain_args = dict[str, Any](
+            thscd1=thrSCD_first, thscd2=thrSCD_second, plane=self.mv_plane
+        ) | self.degrain_args
+
+        if self.mvtools == MVToolsPlugin.INTEGER:
+            degrain_args.update(thsad=thrSAD_luma, thsadc=thrSAD_chroma, limit=limit, limitc=limitC)
+        else:
+            degrain_args.update(thsad=[thrSAD_luma, thrSAD_chroma, thrSAD_chroma], limit=[limit, limitC])
+
+            if self.mvtools == MVToolsPlugin.FLOAT_NEW:
+                degrain_args.update(thsad2=[thrSAD_luma / 2, thrSAD_chroma / 2])
+
+        to_degrain = ref or self.workclip
+
+        if self.mvtools == MVToolsPlugin.FLOAT_NEW:
+            output = self.mvtools.Degrain()(to_degrain, self.vectors.super_render, self.vectors.vmulti, **degrain_args)
+        else:
+            output = self.mvtools.Degrain(self.tr)(
+                to_degrain, self.vectors.super_render, *chain.from_iterable(zip(vect_b, vect_f)), **degrain_args
+            )
+
+        return output.std.DoubleWeave(self.source_type.value) if self.source_type.is_inter else output
+
+    def get_subpel_clips(
+        self, pref: vs.VideoNode, ref: vs.VideoNode
+    ) -> tuple[vs.VideoNode | None, vs.VideoNode | None]:
+        return tuple(  # type: ignore[return-value]
+            None if ptype == PelType.NONE else ptype(
+                clip, self.pel, self.subpixel, default=PelType.WIENER if is_ref else PelType.BICUBIC
+            ) for is_ref, ptype, clip in zip((False, True), self.pel_type, (pref, ref))
+        )