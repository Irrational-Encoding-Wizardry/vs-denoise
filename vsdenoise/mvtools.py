"""
This module implements wrappers for mvtool
"""

from __future__ import annotations

from enum import Enum
from itertools import chain
from math import ceil, exp
from typing import Any, Callable, Dict, List, Sequence, Tuple, cast

<<<<<<< HEAD
import vapoursynth as vs
from vstools import (
    ColorRange, FieldBased, FieldBasedT, GenericVSFunction, check_ref_clip, depth, disallow_variable_format,
    disallow_variable_resolution, fallback
)

from .prefilters import PelType, Prefilter, prefilter_to_full_range
from .utils import planes_to_mvtools

__all__ = [
    'MVTools', 'MVToolPlugin'
]
=======

from vstools import (
    ColorRange, FieldBased, FieldBasedT, GenericVSFunction, check_ref_clip, depth, disallow_variable_format,
    disallow_variable_resolution, fallback, vs, core
)

from .prefilters import PelType, Prefilter, prefilter_to_full_range
from .utils import planes_to_mvtools
>>>>>>> e0c791ea

__all__ = [
    'MVTools', 'MVToolPlugin'
]


class MVToolPlugin(Enum):
    INTEGER = 0
    FLOAT_OLD = 1
    FLOAT_NEW = 2

    @property
    def namespace(self) -> Any:
        """@@PLACEHOLDER@@"""

        if self == MVToolPlugin.INTEGER:
            return core.mv
        else:
            return core.mvsf

    @property
    def Super(self) -> Callable[..., vs.VideoNode]:
        return cast(Callable[..., vs.VideoNode], self.namespace.Super)

    @property
    def Analyse(self) -> Callable[..., vs.VideoNode]:
        if self == MVToolPlugin.FLOAT_NEW:
            return cast(Callable[..., vs.VideoNode], self.namespace.Analyze)
        else:
            return cast(Callable[..., vs.VideoNode], self.namespace.Analyse)

    @property
    def Recalculate(self) -> Callable[..., vs.VideoNode]:
        return cast(Callable[..., vs.VideoNode], self.namespace.Recalculate)

    @property
    def Compensate(self) -> Callable[..., vs.VideoNode]:
        return cast(Callable[..., vs.VideoNode], self.namespace.Compensate)

    @property
    def Mask(self) -> Callable[..., vs.VideoNode]:
        return cast(Callable[..., vs.VideoNode], self.namespace.Mask)

    def Degrain(self, radius: int | None = None) -> Callable[..., vs.VideoNode]:
        if radius is None and self != MVToolPlugin.FLOAT_NEW:
            raise ValueError(f"{self.name}.Degrain needs radius")

        try:
            return cast(Callable[..., vs.VideoNode], getattr(
                self.namespace, f"Degrain{fallback(radius, '')}"
            ))
        except AttributeError:
            raise ValueError(f"{self.name}.Degrain doesn't support a radius of {radius}")

    def __eq__(self, o: Any) -> bool:
        if not isinstance(o, MVToolPlugin):
            raise NotImplementedError

        return self.value == o.value


class MVTools:
    """MVTools wrapper for motion analysis / degrain / compensation"""

    super_args: Dict[str, Any]
    """@@PLACEHOLDER@@"""

    analyze_args: Dict[str, Any]
    """@@PLACEHOLDER@@"""

    recalculate_args: Dict[str, Any]
    """@@PLACEHOLDER@@"""

    compensate_args: Dict[str, Any]
    """@@PLACEHOLDER@@"""

    degrain_args: Dict[str, Any]
    """@@PLACEHOLDER@@"""

    subpel_clips: Tuple[vs.VideoNode | None, vs.VideoNode | None] | None

    vectors: Dict[str, Any]

    clip: vs.VideoNode

    is_hd: bool
    is_uhd: bool
    tr: int
    refine: int
    source_type: FieldBased
    prefilter: Prefilter | vs.VideoNode
    pel_type: Tuple[PelType, PelType]
    range_in: ColorRange
    pel: int
    subpixel: int
    chroma: bool
    is_gray: bool
    planes: List[int]
    mv_plane: int
    range_conversion: float
    hpad: int
    hpad_uhd: int
    vpad: int
    vpad_half: int
    rfilter: int
    mvtools: MVToolPlugin

    @disallow_variable_format
    @disallow_variable_resolution
    def __init__(
        self, clip: vs.VideoNode,
        tr: int = 2, refine: int = 3,
        source_type: FieldBasedT | None = None,
        prefilter: Prefilter | vs.VideoNode = Prefilter.AUTO,
        pel_type: PelType | Tuple[PelType, PelType] = PelType.AUTO,
        range_in: ColorRange = ColorRange.LIMITED,
        pel: int | None = None, subpixel: int = 3,
        planes: int | Sequence[int] | None = None,
        highprecision: bool = False,
        fix_fades: bool = False, range_conversion: float = 5.0,
        hpad: int | None = None, vpad: int | None = None,
        rfilter: int = 3, vectors: Dict[str, Any] | MVTools | None = None
    ) -> None:
        """@@PLACEHOLDER@@"""

        assert clip.format

        if clip.format.color_family not in {vs.GRAY, vs.YUV}:
            raise ValueError("MVTools: Only GRAY or YUV format clips supported")
        self.clip = clip

        self.is_hd = clip.width >= 1100 or clip.height >= 600
        self.is_uhd = self.clip.width >= 2600 or self.clip.height >= 1500

        self.tr = tr

        if refine > 6:
            raise ValueError("refine > 6 is not supported")
        self.refine = refine

        self.source_type = FieldBased.from_param(source_type, MVTools) or FieldBased.from_video(self.clip)
        self.prefilter = prefilter
        self.pel_type = pel_type if isinstance(pel_type, tuple) else (pel_type, pel_type)
        self.range_in = range_in
        self.pel = fallback(pel, 1 + int(not self.is_hd))
        self.subpixel = subpixel

        if planes is not None and isinstance(planes, int):
            planes = [planes]

        if clip.format.color_family == vs.GRAY:
            planes = [0]
        elif planes is None:
            planes = [0, 1, 2]

        self.is_gray = planes == [0]

        self.planes, self.mv_plane = planes_to_mvtools(planes)

        self.chroma = 1 in self.planes or 2 in self.planes

        self.range_conversion = range_conversion

        if isinstance(vectors, MVTools):
            self.vectors = vectors.vectors
        elif vectors:
            self.vectors = cast(Dict[str, Any], vectors)
        else:
            self.vectors = {}

        self.super_args = {}
        self.analyze_args = {}
        self.recalculate_args = {}
        self.compensate_args = {}
        self.degrain_args = {}

        self.subpel_clips = None

        self.hpad = fallback(hpad, 8 if self.is_hd else 16)
        self.hpad_uhd = self.hpad // 2 if self.is_uhd else self.hpad

        self.vpad = fallback(vpad, 8 if self.is_hd else 16)
        self.vpad_half = self.vpad // 2 if self.is_uhd else self.vpad

        self.rfilter = rfilter

        self.DCT = 5 if fix_fades else 0

        if self.source_type is FieldBased.PROGRESSIVE:
            self.workclip = self.clip
        else:
            self.workclip = self.clip.std.SeparateFields(int(self.source_type))

        fmt = self.workclip.format
        assert fmt

        if highprecision or fmt.bits_per_sample == 32 or fmt.sample_type == vs.FLOAT or refine == 6 or tr > 3:
            self.workclip = depth(self.workclip, 32)
            self.mvtools = MVToolPlugin.FLOAT_NEW
            if not hasattr(core, 'mvsf'):
                raise ImportError(
                    "MVTools: With the current settings, the processing has to be done in float precision, "
                    "but you're missing mvsf."
                    "\n\tPlease download it from: https://github.com/IFeelBloated/vapoursynth-mvtools-sf"
                )
            if not hasattr(core.mvsf, 'Degrain'):
                if tr > 24:
                    raise ImportError(
                        "MVTools: With the current settings, (temporal radius > 24) you're gonna need the latest "
                        "master of mvsf and you're using an older version."
                        "\n\tPlease build it from: https://github.com/IFeelBloated/vapoursynth-mvtools-sf"
                    )
                self.mvtools = MVToolPlugin.FLOAT_OLD
        else:
            if not hasattr(core, 'mv'):
                raise ImportError(
                    "MVTools: You're missing mvtools."
                    "\n\tPlease download it from: https://github.com/dubhater/vapoursynth-mvtools"
                )
            self.mvtools = MVToolPlugin.INTEGER

        if not isinstance(prefilter, Prefilter):
            check_ref_clip(self.workclip, prefilter)

    def analyze(
        self, ref: vs.VideoNode | None = None,
        blksize: int | None = None, overlap: int | None = None,
        search: int | None = None, pelsearch: int | None = None,
        searchparam: int | None = None, truemotion: bool | None = None
    ) -> None:
        """@@PLACEHOLDER@@"""

        ref = fallback(ref, self.workclip)

        check_ref_clip(self.workclip, ref)

        truemotion = fallback(truemotion, not self.is_hd)

        searchparam = fallback(
            searchparam, (2 if self.is_uhd else 5) if (
                self.refine and truemotion
            ) else (1 if self.is_uhd else 2)
        )

        searchparamr = max(0, round(exp(0.69 * searchparam - 1.79) - 0.67))

        pelsearch = fallback(pelsearch, max(0, searchparam * 2 - 2))

        blocksize = max(
            self.refine and 2 ** (self.refine + 2),
            fallback(blksize, 16 if self.is_hd else 8)
        )

        halfblocksize = max(8, blocksize // 2)
        halfoverlap = max(2, halfblocksize // 2)

        overlap = fallback(overlap, halfblocksize)

        search = fallback(search, 4 if self.refine else 2)

        if isinstance(self.prefilter, vs.VideoNode):
            pref = self.prefilter
        else:
            pref = self.prefilter(ref, self.planes)

            if self.range_in == ColorRange.LIMITED:
                pref = prefilter_to_full_range(pref, self.range_conversion, self.planes)

        pelclip, pelclip2 = self.get_subpel_clips(pref, ref)

        common_args = dict[str, Any](
            sharp=min(self.subpixel, 2), pel=self.pel,
            vpad=self.vpad_half, hpad=self.hpad_uhd,
            chroma=self.chroma
        ) | self.super_args
        super_render_args = common_args | dict(
            levels=1,
            hpad=self.hpad, vpad=self.vpad,
            chroma=not self.is_gray
        )

        if pelclip or pelclip2:
            common_args |= dict(pelclip=pelclip)
            super_render_args |= dict(pelclip=pelclip2)

        super_search = self.mvtools.Super(ref, **common_args, rfilter=self.rfilter)
        super_render = self.mvtools.Super(self.workclip, **super_render_args)
        super_recalculate = self.mvtools.Super(pref, **common_args, levels=1) if self.refine else super_render

        recalculate_SAD = round(exp(-101. / (150 * 0.83)) * 360)
        t2 = (self.tr * 2 if self.tr > 1 else self.tr) if self.source_type.is_inter else self.tr

        analyse_args = dict[str, Any](
            plevel=0, pglobal=11, pelsearch=pelsearch,
            blksize=blocksize, overlap=overlap, search=search,
            truemotion=truemotion, searchparam=searchparam,
            chroma=self.chroma, dct=self.DCT
        ) | self.analyze_args

        recalculate_args = dict[str, Any](
            search=0, dct=5, thsad=recalculate_SAD,
            blksize=halfblocksize, overlap=halfoverlap,
            truemotion=truemotion, searchparam=searchparamr,
            chroma=self.chroma
        ) | self.recalculate_args

        if self.mvtools == MVToolPlugin.FLOAT_NEW:
            vmulti = self.mvtools.Analyse(super_search, radius=t2, **analyse_args)

            if self.source_type.is_inter:
                vmulti = vmulti.std.SelectEvery(4, 2, 3)

            self.vectors['vmulti'] = vmulti

            for i in range(self.refine):
                recalculate_args.update(
                    blksize=blocksize / 2 ** i, overlap=blocksize / 2 ** (i + 1)
                )
                self.vectors['vmulti'] = self.mvtools.Recalculate(
                    super_recalculate, self.vectors['vmulti'], **recalculate_args
                )
        else:
            def _add_vector(delta: int, recalculate: bool = False) -> None:
                if recalculate:
                    vects = {
                        'b': self.mvtools.Recalculate(
                            super_recalculate, self.vectors[f'bv{delta}'], **recalculate_args
                        ),
                        'f': self.mvtools.Recalculate(
                            super_recalculate, self.vectors[f'fv{delta}'], **recalculate_args
                        )
                    }
                else:
                    vects = {
                        'b': self.mvtools.Analyse(super_search, isb=True, delta=delta, **analyse_args),
                        'f': self.mvtools.Analyse(super_search, isb=False, delta=delta, **analyse_args)
                    }

                for k, vect in vects.items():
                    self.vectors[f'{k}v{delta}'] = vect

            for i in range(1, self.tr + 1):
                _add_vector(i)

            if self.refine:
                refblks = blocksize
                for i in range(1, t2 + 1):
                    if not self.vectors[f'bv{i}'] or not self.vectors[f'fv{i}']:
                        continue

                    for j in range(1, self.refine):
                        val = (refblks / 2 ** j)
                        if val > 128:
                            refblks = 128
                        elif val < 4:
                            refblks = blocksize

                        recalculate_args.update(
                            blksize=refblks / 2 ** j, overlap=refblks / 2 ** (j + 1)
                        )

                        _add_vector(i, True)

        self.vectors['super_render'] = super_render

    def get_vectors_bf(self, func_name: str = '') -> Tuple[List[vs.VideoNode], List[vs.VideoNode]]:
        """@@PLACEHOLDER@@"""

        if not self.vectors:
            raise RuntimeError(
                f"MVTools{'.' if func_name else ''}{func_name}: you first need to analyze the clip!"
            )

        t2 = (self.tr * 2 if self.tr > 1 else self.tr) if self.source_type.is_inter else self.tr

        vectors_backward = list[vs.VideoNode]()
        vectors_forward = list[vs.VideoNode]()

        if self.mvtools == MVToolPlugin.FLOAT_NEW:
            vmulti = self.vectors['vmulti']

            for i in range(0, t2 * 2, 2):
                vectors_backward.append(vmulti.std.SelectEvery(t2 * 2, i))
                vectors_forward.append(vmulti.std.SelectEvery(t2 * 2, i + 1))
        else:
            it = 1 + int(self.source_type.is_inter)
            for i in range(it, t2 + 1, it):
                vectors_backward.append(self.vectors[f'bv{i}'])
                vectors_forward.append(self.vectors[f'fv{i}'])

        return (vectors_backward, vectors_forward)

    def compensate(
        self, func: GenericVSFunction,
        ref: vs.VideoNode | None = None,
        thSAD: int = 150, **kwargs: Any
    ) -> vs.VideoNode:
        """@@PLACEHOLDER@@"""

        ref = fallback(ref, self.workclip)

        check_ref_clip(self.workclip, ref)

        vect_b, vect_f = self.get_vectors_bf('compensate')

        compensate_args = dict(
            super=self.vectors['super_render'], thsad=thSAD,
            tff=self.source_type.is_inter and self.source_type.value or None
        ) | self.compensate_args

        comp_back, comp_forw = tuple(
            map(
                lambda vect: self.mvtools.Compensate(ref, vectors=vect, **compensate_args), vectors
            ) for vectors in (reversed(vect_b), vect_f)
        )

        comp_clips = [*comp_forw, ref, *comp_back]
        n_clips = len(comp_clips)

        interleaved = core.std.Interleave(comp_clips)

        processed = func(interleaved, **kwargs)

        return processed.std.SelectEvery(cycle=n_clips, offsets=ceil(n_clips / 2))

    def degrain(
        self, ref: vs.VideoNode | None = None,
        thSAD: int = 300, thSADC: int | None = None,
        thSCD1: int | None = None, thSCD2: int = 130,
        limit: int | None = None, limitC: float | None = None
    ) -> vs.VideoNode:
        """@@PLACEHOLDER@@"""

        check_ref_clip(self.workclip, ref)

        limit = fallback(limit, 2 if self.is_uhd else 255)
        limitC = fallback(limitC, limit)

        thrSAD_luma = round(exp(-101. / (thSAD * 0.83)) * 360)
        thrSAD_chroma = fallback(thSADC, round(thSAD * 0.18875 * exp(2 * 0.693)))

        thrSCD_first = fallback(thSCD1, round(0.35 * thSAD + 260))
        thrSCD_second = fallback(thSCD2, 130)

        vect_b, vect_f = self.get_vectors_bf('degrain')

        # Finally, MDegrain

        degrain_args = dict[str, Any](
            thscd1=thrSCD_first, thscd2=thrSCD_second, plane=self.mv_plane
        ) | self.degrain_args

        if self.mvtools == MVToolPlugin.INTEGER:
            degrain_args.update(
                thsad=thrSAD_luma, thsadc=thrSAD_chroma,
                limit=limit, limitc=limitC
            )
        else:
            degrain_args.update(
                thsad=[thrSAD_luma, thrSAD_chroma, thrSAD_chroma],
                limit=[limit, limitC]
            )

            if self.mvtools == MVToolPlugin.FLOAT_NEW:
                degrain_args.update(thsad2=[thrSAD_luma / 2, thrSAD_chroma / 2])

        to_degrain = ref or self.workclip

        if self.mvtools == MVToolPlugin.FLOAT_NEW:
            output = self.mvtools.Degrain()(
                to_degrain, self.vectors['super_render'], self.vectors['vmulti'], **degrain_args
            )
        else:
            output = self.mvtools.Degrain(self.tr)(
                to_degrain, self.vectors['super_render'], *chain.from_iterable(zip(vect_b, vect_f)), **degrain_args
            )

        return output.std.DoubleWeave(self.source_type.value) if self.source_type.is_inter else output

    def get_subpel_clips(
        self, pref: vs.VideoNode, ref: vs.VideoNode
    ) -> Tuple[vs.VideoNode | None, vs.VideoNode | None]:
        """@@PLACEHOLDER@@"""

        if self.subpel_clips:
            return self.subpel_clips

        pref_subpel = ref_subpel = None

        for is_ref, (ptype, clip) in enumerate(zip(self.pel_type, (pref, ref))):
            if ptype == PelType.NONE:
                continue

            if self.prefilter != Prefilter.NONE:
                if self.subpixel == 4:
                    ptype = PelType.NNEDI3
                elif is_ref:
                    ptype = PelType.WIENER
                else:
                    ptype = PelType.BICUBIC

            if is_ref:
                ref_subpel = ptype(clip, self.pel)
            else:
                pref_subpel = ptype(clip, self.pel)

        return (pref_subpel, ref_subpel)
<|MERGE_RESOLUTION|>--- conflicted
+++ resolved
@@ -1,541 +1,502 @@
-"""
-This module implements wrappers for mvtool
-"""
-
-from __future__ import annotations
-
-from enum import Enum
-from itertools import chain
-from math import ceil, exp
-from typing import Any, Callable, Dict, List, Sequence, Tuple, cast
-
-<<<<<<< HEAD
-import vapoursynth as vs
-from vstools import (
-    ColorRange, FieldBased, FieldBasedT, GenericVSFunction, check_ref_clip, depth, disallow_variable_format,
-    disallow_variable_resolution, fallback
-)
-
-from .prefilters import PelType, Prefilter, prefilter_to_full_range
-from .utils import planes_to_mvtools
-
-__all__ = [
-    'MVTools', 'MVToolPlugin'
-]
-=======
-
-from vstools import (
-    ColorRange, FieldBased, FieldBasedT, GenericVSFunction, check_ref_clip, depth, disallow_variable_format,
-    disallow_variable_resolution, fallback, vs, core
-)
-
-from .prefilters import PelType, Prefilter, prefilter_to_full_range
-from .utils import planes_to_mvtools
->>>>>>> e0c791ea
-
-__all__ = [
-    'MVTools', 'MVToolPlugin'
-]
-
-
-class MVToolPlugin(Enum):
-    INTEGER = 0
-    FLOAT_OLD = 1
-    FLOAT_NEW = 2
-
-    @property
-    def namespace(self) -> Any:
-        """@@PLACEHOLDER@@"""
-
-        if self == MVToolPlugin.INTEGER:
-            return core.mv
-        else:
-            return core.mvsf
-
-    @property
-    def Super(self) -> Callable[..., vs.VideoNode]:
-        return cast(Callable[..., vs.VideoNode], self.namespace.Super)
-
-    @property
-    def Analyse(self) -> Callable[..., vs.VideoNode]:
-        if self == MVToolPlugin.FLOAT_NEW:
-            return cast(Callable[..., vs.VideoNode], self.namespace.Analyze)
-        else:
-            return cast(Callable[..., vs.VideoNode], self.namespace.Analyse)
-
-    @property
-    def Recalculate(self) -> Callable[..., vs.VideoNode]:
-        return cast(Callable[..., vs.VideoNode], self.namespace.Recalculate)
-
-    @property
-    def Compensate(self) -> Callable[..., vs.VideoNode]:
-        return cast(Callable[..., vs.VideoNode], self.namespace.Compensate)
-
-    @property
-    def Mask(self) -> Callable[..., vs.VideoNode]:
-        return cast(Callable[..., vs.VideoNode], self.namespace.Mask)
-
-    def Degrain(self, radius: int | None = None) -> Callable[..., vs.VideoNode]:
-        if radius is None and self != MVToolPlugin.FLOAT_NEW:
-            raise ValueError(f"{self.name}.Degrain needs radius")
-
-        try:
-            return cast(Callable[..., vs.VideoNode], getattr(
-                self.namespace, f"Degrain{fallback(radius, '')}"
-            ))
-        except AttributeError:
-            raise ValueError(f"{self.name}.Degrain doesn't support a radius of {radius}")
-
-    def __eq__(self, o: Any) -> bool:
-        if not isinstance(o, MVToolPlugin):
-            raise NotImplementedError
-
-        return self.value == o.value
-
-
-class MVTools:
-    """MVTools wrapper for motion analysis / degrain / compensation"""
-
-    super_args: Dict[str, Any]
-    """@@PLACEHOLDER@@"""
-
-    analyze_args: Dict[str, Any]
-    """@@PLACEHOLDER@@"""
-
-    recalculate_args: Dict[str, Any]
-    """@@PLACEHOLDER@@"""
-
-    compensate_args: Dict[str, Any]
-    """@@PLACEHOLDER@@"""
-
-    degrain_args: Dict[str, Any]
-    """@@PLACEHOLDER@@"""
-
-    subpel_clips: Tuple[vs.VideoNode | None, vs.VideoNode | None] | None
-
-    vectors: Dict[str, Any]
-
-    clip: vs.VideoNode
-
-    is_hd: bool
-    is_uhd: bool
-    tr: int
-    refine: int
-    source_type: FieldBased
-    prefilter: Prefilter | vs.VideoNode
-    pel_type: Tuple[PelType, PelType]
-    range_in: ColorRange
-    pel: int
-    subpixel: int
-    chroma: bool
-    is_gray: bool
-    planes: List[int]
-    mv_plane: int
-    range_conversion: float
-    hpad: int
-    hpad_uhd: int
-    vpad: int
-    vpad_half: int
-    rfilter: int
-    mvtools: MVToolPlugin
-
-    @disallow_variable_format
-    @disallow_variable_resolution
-    def __init__(
-        self, clip: vs.VideoNode,
-        tr: int = 2, refine: int = 3,
-        source_type: FieldBasedT | None = None,
-        prefilter: Prefilter | vs.VideoNode = Prefilter.AUTO,
-        pel_type: PelType | Tuple[PelType, PelType] = PelType.AUTO,
-        range_in: ColorRange = ColorRange.LIMITED,
-        pel: int | None = None, subpixel: int = 3,
-        planes: int | Sequence[int] | None = None,
-        highprecision: bool = False,
-        fix_fades: bool = False, range_conversion: float = 5.0,
-        hpad: int | None = None, vpad: int | None = None,
-        rfilter: int = 3, vectors: Dict[str, Any] | MVTools | None = None
-    ) -> None:
-        """@@PLACEHOLDER@@"""
-
-        assert clip.format
-
-        if clip.format.color_family not in {vs.GRAY, vs.YUV}:
-            raise ValueError("MVTools: Only GRAY or YUV format clips supported")
-        self.clip = clip
-
-        self.is_hd = clip.width >= 1100 or clip.height >= 600
-        self.is_uhd = self.clip.width >= 2600 or self.clip.height >= 1500
-
-        self.tr = tr
-
-        if refine > 6:
-            raise ValueError("refine > 6 is not supported")
-        self.refine = refine
-
-        self.source_type = FieldBased.from_param(source_type, MVTools) or FieldBased.from_video(self.clip)
-        self.prefilter = prefilter
-        self.pel_type = pel_type if isinstance(pel_type, tuple) else (pel_type, pel_type)
-        self.range_in = range_in
-        self.pel = fallback(pel, 1 + int(not self.is_hd))
-        self.subpixel = subpixel
-
-        if planes is not None and isinstance(planes, int):
-            planes = [planes]
-
-        if clip.format.color_family == vs.GRAY:
-            planes = [0]
-        elif planes is None:
-            planes = [0, 1, 2]
-
-        self.is_gray = planes == [0]
-
-        self.planes, self.mv_plane = planes_to_mvtools(planes)
-
-        self.chroma = 1 in self.planes or 2 in self.planes
-
-        self.range_conversion = range_conversion
-
-        if isinstance(vectors, MVTools):
-            self.vectors = vectors.vectors
-        elif vectors:
-            self.vectors = cast(Dict[str, Any], vectors)
-        else:
-            self.vectors = {}
-
-        self.super_args = {}
-        self.analyze_args = {}
-        self.recalculate_args = {}
-        self.compensate_args = {}
-        self.degrain_args = {}
-
-        self.subpel_clips = None
-
-        self.hpad = fallback(hpad, 8 if self.is_hd else 16)
-        self.hpad_uhd = self.hpad // 2 if self.is_uhd else self.hpad
-
-        self.vpad = fallback(vpad, 8 if self.is_hd else 16)
-        self.vpad_half = self.vpad // 2 if self.is_uhd else self.vpad
-
-        self.rfilter = rfilter
-
-        self.DCT = 5 if fix_fades else 0
-
-        if self.source_type is FieldBased.PROGRESSIVE:
-            self.workclip = self.clip
-        else:
-            self.workclip = self.clip.std.SeparateFields(int(self.source_type))
-
-        fmt = self.workclip.format
-        assert fmt
-
-        if highprecision or fmt.bits_per_sample == 32 or fmt.sample_type == vs.FLOAT or refine == 6 or tr > 3:
-            self.workclip = depth(self.workclip, 32)
-            self.mvtools = MVToolPlugin.FLOAT_NEW
-            if not hasattr(core, 'mvsf'):
-                raise ImportError(
-                    "MVTools: With the current settings, the processing has to be done in float precision, "
-                    "but you're missing mvsf."
-                    "\n\tPlease download it from: https://github.com/IFeelBloated/vapoursynth-mvtools-sf"
-                )
-            if not hasattr(core.mvsf, 'Degrain'):
-                if tr > 24:
-                    raise ImportError(
-                        "MVTools: With the current settings, (temporal radius > 24) you're gonna need the latest "
-                        "master of mvsf and you're using an older version."
-                        "\n\tPlease build it from: https://github.com/IFeelBloated/vapoursynth-mvtools-sf"
-                    )
-                self.mvtools = MVToolPlugin.FLOAT_OLD
-        else:
-            if not hasattr(core, 'mv'):
-                raise ImportError(
-                    "MVTools: You're missing mvtools."
-                    "\n\tPlease download it from: https://github.com/dubhater/vapoursynth-mvtools"
-                )
-            self.mvtools = MVToolPlugin.INTEGER
-
-        if not isinstance(prefilter, Prefilter):
-            check_ref_clip(self.workclip, prefilter)
-
-    def analyze(
-        self, ref: vs.VideoNode | None = None,
-        blksize: int | None = None, overlap: int | None = None,
-        search: int | None = None, pelsearch: int | None = None,
-        searchparam: int | None = None, truemotion: bool | None = None
-    ) -> None:
-        """@@PLACEHOLDER@@"""
-
-        ref = fallback(ref, self.workclip)
-
-        check_ref_clip(self.workclip, ref)
-
-        truemotion = fallback(truemotion, not self.is_hd)
-
-        searchparam = fallback(
-            searchparam, (2 if self.is_uhd else 5) if (
-                self.refine and truemotion
-            ) else (1 if self.is_uhd else 2)
-        )
-
-        searchparamr = max(0, round(exp(0.69 * searchparam - 1.79) - 0.67))
-
-        pelsearch = fallback(pelsearch, max(0, searchparam * 2 - 2))
-
-        blocksize = max(
-            self.refine and 2 ** (self.refine + 2),
-            fallback(blksize, 16 if self.is_hd else 8)
-        )
-
-        halfblocksize = max(8, blocksize // 2)
-        halfoverlap = max(2, halfblocksize // 2)
-
-        overlap = fallback(overlap, halfblocksize)
-
-        search = fallback(search, 4 if self.refine else 2)
-
-        if isinstance(self.prefilter, vs.VideoNode):
-            pref = self.prefilter
-        else:
-            pref = self.prefilter(ref, self.planes)
-
-            if self.range_in == ColorRange.LIMITED:
-                pref = prefilter_to_full_range(pref, self.range_conversion, self.planes)
-
-        pelclip, pelclip2 = self.get_subpel_clips(pref, ref)
-
-        common_args = dict[str, Any](
-            sharp=min(self.subpixel, 2), pel=self.pel,
-            vpad=self.vpad_half, hpad=self.hpad_uhd,
-            chroma=self.chroma
-        ) | self.super_args
-        super_render_args = common_args | dict(
-            levels=1,
-            hpad=self.hpad, vpad=self.vpad,
-            chroma=not self.is_gray
-        )
-
-        if pelclip or pelclip2:
-            common_args |= dict(pelclip=pelclip)
-            super_render_args |= dict(pelclip=pelclip2)
-
-        super_search = self.mvtools.Super(ref, **common_args, rfilter=self.rfilter)
-        super_render = self.mvtools.Super(self.workclip, **super_render_args)
-        super_recalculate = self.mvtools.Super(pref, **common_args, levels=1) if self.refine else super_render
-
-        recalculate_SAD = round(exp(-101. / (150 * 0.83)) * 360)
-        t2 = (self.tr * 2 if self.tr > 1 else self.tr) if self.source_type.is_inter else self.tr
-
-        analyse_args = dict[str, Any](
-            plevel=0, pglobal=11, pelsearch=pelsearch,
-            blksize=blocksize, overlap=overlap, search=search,
-            truemotion=truemotion, searchparam=searchparam,
-            chroma=self.chroma, dct=self.DCT
-        ) | self.analyze_args
-
-        recalculate_args = dict[str, Any](
-            search=0, dct=5, thsad=recalculate_SAD,
-            blksize=halfblocksize, overlap=halfoverlap,
-            truemotion=truemotion, searchparam=searchparamr,
-            chroma=self.chroma
-        ) | self.recalculate_args
-
-        if self.mvtools == MVToolPlugin.FLOAT_NEW:
-            vmulti = self.mvtools.Analyse(super_search, radius=t2, **analyse_args)
-
-            if self.source_type.is_inter:
-                vmulti = vmulti.std.SelectEvery(4, 2, 3)
-
-            self.vectors['vmulti'] = vmulti
-
-            for i in range(self.refine):
-                recalculate_args.update(
-                    blksize=blocksize / 2 ** i, overlap=blocksize / 2 ** (i + 1)
-                )
-                self.vectors['vmulti'] = self.mvtools.Recalculate(
-                    super_recalculate, self.vectors['vmulti'], **recalculate_args
-                )
-        else:
-            def _add_vector(delta: int, recalculate: bool = False) -> None:
-                if recalculate:
-                    vects = {
-                        'b': self.mvtools.Recalculate(
-                            super_recalculate, self.vectors[f'bv{delta}'], **recalculate_args
-                        ),
-                        'f': self.mvtools.Recalculate(
-                            super_recalculate, self.vectors[f'fv{delta}'], **recalculate_args
-                        )
-                    }
-                else:
-                    vects = {
-                        'b': self.mvtools.Analyse(super_search, isb=True, delta=delta, **analyse_args),
-                        'f': self.mvtools.Analyse(super_search, isb=False, delta=delta, **analyse_args)
-                    }
-
-                for k, vect in vects.items():
-                    self.vectors[f'{k}v{delta}'] = vect
-
-            for i in range(1, self.tr + 1):
-                _add_vector(i)
-
-            if self.refine:
-                refblks = blocksize
-                for i in range(1, t2 + 1):
-                    if not self.vectors[f'bv{i}'] or not self.vectors[f'fv{i}']:
-                        continue
-
-                    for j in range(1, self.refine):
-                        val = (refblks / 2 ** j)
-                        if val > 128:
-                            refblks = 128
-                        elif val < 4:
-                            refblks = blocksize
-
-                        recalculate_args.update(
-                            blksize=refblks / 2 ** j, overlap=refblks / 2 ** (j + 1)
-                        )
-
-                        _add_vector(i, True)
-
-        self.vectors['super_render'] = super_render
-
-    def get_vectors_bf(self, func_name: str = '') -> Tuple[List[vs.VideoNode], List[vs.VideoNode]]:
-        """@@PLACEHOLDER@@"""
-
-        if not self.vectors:
-            raise RuntimeError(
-                f"MVTools{'.' if func_name else ''}{func_name}: you first need to analyze the clip!"
-            )
-
-        t2 = (self.tr * 2 if self.tr > 1 else self.tr) if self.source_type.is_inter else self.tr
-
-        vectors_backward = list[vs.VideoNode]()
-        vectors_forward = list[vs.VideoNode]()
-
-        if self.mvtools == MVToolPlugin.FLOAT_NEW:
-            vmulti = self.vectors['vmulti']
-
-            for i in range(0, t2 * 2, 2):
-                vectors_backward.append(vmulti.std.SelectEvery(t2 * 2, i))
-                vectors_forward.append(vmulti.std.SelectEvery(t2 * 2, i + 1))
-        else:
-            it = 1 + int(self.source_type.is_inter)
-            for i in range(it, t2 + 1, it):
-                vectors_backward.append(self.vectors[f'bv{i}'])
-                vectors_forward.append(self.vectors[f'fv{i}'])
-
-        return (vectors_backward, vectors_forward)
-
-    def compensate(
-        self, func: GenericVSFunction,
-        ref: vs.VideoNode | None = None,
-        thSAD: int = 150, **kwargs: Any
-    ) -> vs.VideoNode:
-        """@@PLACEHOLDER@@"""
-
-        ref = fallback(ref, self.workclip)
-
-        check_ref_clip(self.workclip, ref)
-
-        vect_b, vect_f = self.get_vectors_bf('compensate')
-
-        compensate_args = dict(
-            super=self.vectors['super_render'], thsad=thSAD,
-            tff=self.source_type.is_inter and self.source_type.value or None
-        ) | self.compensate_args
-
-        comp_back, comp_forw = tuple(
-            map(
-                lambda vect: self.mvtools.Compensate(ref, vectors=vect, **compensate_args), vectors
-            ) for vectors in (reversed(vect_b), vect_f)
-        )
-
-        comp_clips = [*comp_forw, ref, *comp_back]
-        n_clips = len(comp_clips)
-
-        interleaved = core.std.Interleave(comp_clips)
-
-        processed = func(interleaved, **kwargs)
-
-        return processed.std.SelectEvery(cycle=n_clips, offsets=ceil(n_clips / 2))
-
-    def degrain(
-        self, ref: vs.VideoNode | None = None,
-        thSAD: int = 300, thSADC: int | None = None,
-        thSCD1: int | None = None, thSCD2: int = 130,
-        limit: int | None = None, limitC: float | None = None
-    ) -> vs.VideoNode:
-        """@@PLACEHOLDER@@"""
-
-        check_ref_clip(self.workclip, ref)
-
-        limit = fallback(limit, 2 if self.is_uhd else 255)
-        limitC = fallback(limitC, limit)
-
-        thrSAD_luma = round(exp(-101. / (thSAD * 0.83)) * 360)
-        thrSAD_chroma = fallback(thSADC, round(thSAD * 0.18875 * exp(2 * 0.693)))
-
-        thrSCD_first = fallback(thSCD1, round(0.35 * thSAD + 260))
-        thrSCD_second = fallback(thSCD2, 130)
-
-        vect_b, vect_f = self.get_vectors_bf('degrain')
-
-        # Finally, MDegrain
-
-        degrain_args = dict[str, Any](
-            thscd1=thrSCD_first, thscd2=thrSCD_second, plane=self.mv_plane
-        ) | self.degrain_args
-
-        if self.mvtools == MVToolPlugin.INTEGER:
-            degrain_args.update(
-                thsad=thrSAD_luma, thsadc=thrSAD_chroma,
-                limit=limit, limitc=limitC
-            )
-        else:
-            degrain_args.update(
-                thsad=[thrSAD_luma, thrSAD_chroma, thrSAD_chroma],
-                limit=[limit, limitC]
-            )
-
-            if self.mvtools == MVToolPlugin.FLOAT_NEW:
-                degrain_args.update(thsad2=[thrSAD_luma / 2, thrSAD_chroma / 2])
-
-        to_degrain = ref or self.workclip
-
-        if self.mvtools == MVToolPlugin.FLOAT_NEW:
-            output = self.mvtools.Degrain()(
-                to_degrain, self.vectors['super_render'], self.vectors['vmulti'], **degrain_args
-            )
-        else:
-            output = self.mvtools.Degrain(self.tr)(
-                to_degrain, self.vectors['super_render'], *chain.from_iterable(zip(vect_b, vect_f)), **degrain_args
-            )
-
-        return output.std.DoubleWeave(self.source_type.value) if self.source_type.is_inter else output
-
-    def get_subpel_clips(
-        self, pref: vs.VideoNode, ref: vs.VideoNode
-    ) -> Tuple[vs.VideoNode | None, vs.VideoNode | None]:
-        """@@PLACEHOLDER@@"""
-
-        if self.subpel_clips:
-            return self.subpel_clips
-
-        pref_subpel = ref_subpel = None
-
-        for is_ref, (ptype, clip) in enumerate(zip(self.pel_type, (pref, ref))):
-            if ptype == PelType.NONE:
-                continue
-
-            if self.prefilter != Prefilter.NONE:
-                if self.subpixel == 4:
-                    ptype = PelType.NNEDI3
-                elif is_ref:
-                    ptype = PelType.WIENER
-                else:
-                    ptype = PelType.BICUBIC
-
-            if is_ref:
-                ref_subpel = ptype(clip, self.pel)
-            else:
-                pref_subpel = ptype(clip, self.pel)
-
-        return (pref_subpel, ref_subpel)
+"""
+This module implements wrappers for mvtool
+"""
+
+from __future__ import annotations
+
+from enum import Enum
+from itertools import chain
+from math import ceil, exp
+from typing import Any, Callable, Dict, List, Sequence, Tuple, cast
+
+
+from vstools import (
+    ColorRange, FieldBased, FieldBasedT, GenericVSFunction, check_ref_clip, depth, disallow_variable_format,
+    disallow_variable_resolution, fallback, vs, core
+)
+
+from .prefilters import PelType, Prefilter, prefilter_to_full_range
+from .utils import planes_to_mvtools
+
+__all__ = [
+    'MVTools', 'MVToolPlugin'
+]
+
+
+class MVToolPlugin(Enum):
+    INTEGER = 0
+    FLOAT_OLD = 1
+    FLOAT_NEW = 2
+
+    @property
+    def namespace(self) -> Any:
+        if self == MVToolPlugin.INTEGER:
+            return core.mv
+        else:
+            return core.mvsf
+
+    @property
+    def Super(self) -> Callable[..., vs.VideoNode]:
+        return cast(Callable[..., vs.VideoNode], self.namespace.Super)
+
+    @property
+    def Analyse(self) -> Callable[..., vs.VideoNode]:
+        if self == MVToolPlugin.FLOAT_NEW:
+            return cast(Callable[..., vs.VideoNode], self.namespace.Analyze)
+        else:
+            return cast(Callable[..., vs.VideoNode], self.namespace.Analyse)
+
+    @property
+    def Recalculate(self) -> Callable[..., vs.VideoNode]:
+        return cast(Callable[..., vs.VideoNode], self.namespace.Recalculate)
+
+    @property
+    def Compensate(self) -> Callable[..., vs.VideoNode]:
+        return cast(Callable[..., vs.VideoNode], self.namespace.Compensate)
+
+    @property
+    def Mask(self) -> Callable[..., vs.VideoNode]:
+        return cast(Callable[..., vs.VideoNode], self.namespace.Mask)
+
+    def Degrain(self, radius: int | None = None) -> Callable[..., vs.VideoNode]:
+        if radius is None and self != MVToolPlugin.FLOAT_NEW:
+            raise ValueError(f"{self.name}.Degrain needs radius")
+
+        try:
+            return cast(Callable[..., vs.VideoNode], getattr(
+                self.namespace, f"Degrain{fallback(radius, '')}"
+            ))
+        except AttributeError:
+            raise ValueError(f"{self.name}.Degrain doesn't support a radius of {radius}")
+
+    def __eq__(self, o: Any) -> bool:
+        if not isinstance(o, MVToolPlugin):
+            raise NotImplementedError
+
+        return self.value == o.value
+
+
+class MVTools:
+    """MVTools wrapper for motion analysis / degrain / compensation"""
+    super_args: Dict[str, Any]
+    analyze_args: Dict[str, Any]
+    recalculate_args: Dict[str, Any]
+    compensate_args: Dict[str, Any]
+    degrain_args: Dict[str, Any]
+
+    subpel_clips: Tuple[vs.VideoNode | None, vs.VideoNode | None] | None
+
+    vectors: Dict[str, Any]
+
+    clip: vs.VideoNode
+
+    is_hd: bool
+    is_uhd: bool
+    tr: int
+    refine: int
+    source_type: FieldBased
+    prefilter: Prefilter | vs.VideoNode
+    pel_type: Tuple[PelType, PelType]
+    range_in: ColorRange
+    pel: int
+    subpixel: int
+    chroma: bool
+    is_gray: bool
+    planes: List[int]
+    mv_plane: int
+    range_conversion: float
+    hpad: int
+    hpad_uhd: int
+    vpad: int
+    vpad_half: int
+    rfilter: int
+    mvtools: MVToolPlugin
+
+    @disallow_variable_format
+    @disallow_variable_resolution
+    def __init__(
+        self, clip: vs.VideoNode,
+        tr: int = 2, refine: int = 3,
+        source_type: FieldBasedT | None = None,
+        prefilter: Prefilter | vs.VideoNode = Prefilter.AUTO,
+        pel_type: PelType | Tuple[PelType, PelType] = PelType.AUTO,
+        range_in: ColorRange = ColorRange.LIMITED,
+        pel: int | None = None, subpixel: int = 3,
+        planes: int | Sequence[int] | None = None,
+        highprecision: bool = False,
+        fix_fades: bool = False, range_conversion: float = 5.0,
+        hpad: int | None = None, vpad: int | None = None,
+        rfilter: int = 3, vectors: Dict[str, Any] | MVTools | None = None
+    ) -> None:
+        assert clip.format
+
+        if clip.format.color_family not in {vs.GRAY, vs.YUV}:
+            raise ValueError("MVTools: Only GRAY or YUV format clips supported")
+        self.clip = clip
+
+        self.is_hd = clip.width >= 1100 or clip.height >= 600
+        self.is_uhd = self.clip.width >= 2600 or self.clip.height >= 1500
+
+        self.tr = tr
+
+        if refine > 6:
+            raise ValueError("refine > 6 is not supported")
+        self.refine = refine
+
+        self.source_type = FieldBased.from_param(source_type, MVTools) or FieldBased.from_video(self.clip)
+        self.prefilter = prefilter
+        self.pel_type = pel_type if isinstance(pel_type, tuple) else (pel_type, pel_type)
+        self.range_in = range_in
+        self.pel = fallback(pel, 1 + int(not self.is_hd))
+        self.subpixel = subpixel
+
+        if planes is not None and isinstance(planes, int):
+            planes = [planes]
+
+        if clip.format.color_family == vs.GRAY:
+            planes = [0]
+        elif planes is None:
+            planes = [0, 1, 2]
+
+        self.is_gray = planes == [0]
+
+        self.planes, self.mv_plane = planes_to_mvtools(planes)
+
+        self.chroma = 1 in self.planes or 2 in self.planes
+
+        self.range_conversion = range_conversion
+
+        if isinstance(vectors, MVTools):
+            self.vectors = vectors.vectors
+        elif vectors:
+            self.vectors = cast(Dict[str, Any], vectors)
+        else:
+            self.vectors = {}
+
+        self.super_args = {}
+        self.analyze_args = {}
+        self.recalculate_args = {}
+        self.compensate_args = {}
+        self.degrain_args = {}
+
+        self.subpel_clips = None
+
+        self.hpad = fallback(hpad, 8 if self.is_hd else 16)
+        self.hpad_uhd = self.hpad // 2 if self.is_uhd else self.hpad
+
+        self.vpad = fallback(vpad, 8 if self.is_hd else 16)
+        self.vpad_half = self.vpad // 2 if self.is_uhd else self.vpad
+
+        self.rfilter = rfilter
+
+        self.DCT = 5 if fix_fades else 0
+
+        if self.source_type is FieldBased.PROGRESSIVE:
+            self.workclip = self.clip
+        else:
+            self.workclip = self.clip.std.SeparateFields(int(self.source_type))
+
+        fmt = self.workclip.format
+        assert fmt
+
+        if highprecision or fmt.bits_per_sample == 32 or fmt.sample_type == vs.FLOAT or refine == 6 or tr > 3:
+            self.workclip = depth(self.workclip, 32)
+            self.mvtools = MVToolPlugin.FLOAT_NEW
+            if not hasattr(core, 'mvsf'):
+                raise ImportError(
+                    "MVTools: With the current settings, the processing has to be done in float precision, "
+                    "but you're missing mvsf."
+                    "\n\tPlease download it from: https://github.com/IFeelBloated/vapoursynth-mvtools-sf"
+                )
+            if not hasattr(core.mvsf, 'Degrain'):
+                if tr > 24:
+                    raise ImportError(
+                        "MVTools: With the current settings, (temporal radius > 24) you're gonna need the latest "
+                        "master of mvsf and you're using an older version."
+                        "\n\tPlease build it from: https://github.com/IFeelBloated/vapoursynth-mvtools-sf"
+                    )
+                self.mvtools = MVToolPlugin.FLOAT_OLD
+        else:
+            if not hasattr(core, 'mv'):
+                raise ImportError(
+                    "MVTools: You're missing mvtools."
+                    "\n\tPlease download it from: https://github.com/dubhater/vapoursynth-mvtools"
+                )
+            self.mvtools = MVToolPlugin.INTEGER
+
+        if not isinstance(prefilter, Prefilter):
+            check_ref_clip(self.workclip, prefilter)
+
+    def analyze(
+        self, ref: vs.VideoNode | None = None,
+        blksize: int | None = None, overlap: int | None = None,
+        search: int | None = None, pelsearch: int | None = None,
+        searchparam: int | None = None, truemotion: bool | None = None
+    ) -> None:
+        ref = fallback(ref, self.workclip)
+
+        check_ref_clip(self.workclip, ref)
+
+        truemotion = fallback(truemotion, not self.is_hd)
+
+        searchparam = fallback(
+            searchparam, (2 if self.is_uhd else 5) if (
+                self.refine and truemotion
+            ) else (1 if self.is_uhd else 2)
+        )
+
+        searchparamr = max(0, round(exp(0.69 * searchparam - 1.79) - 0.67))
+
+        pelsearch = fallback(pelsearch, max(0, searchparam * 2 - 2))
+
+        blocksize = max(
+            self.refine and 2 ** (self.refine + 2),
+            fallback(blksize, 16 if self.is_hd else 8)
+        )
+
+        halfblocksize = max(8, blocksize // 2)
+        halfoverlap = max(2, halfblocksize // 2)
+
+        overlap = fallback(overlap, halfblocksize)
+
+        search = fallback(search, 4 if self.refine else 2)
+
+        if isinstance(self.prefilter, vs.VideoNode):
+            pref = self.prefilter
+        else:
+            pref = self.prefilter(ref, self.planes)
+
+            if self.range_in == ColorRange.LIMITED:
+                pref = prefilter_to_full_range(pref, self.range_conversion, self.planes)
+
+        pelclip, pelclip2 = self.get_subpel_clips(pref, ref)
+
+        common_args = dict[str, Any](
+            sharp=min(self.subpixel, 2), pel=self.pel,
+            vpad=self.vpad_half, hpad=self.hpad_uhd,
+            chroma=self.chroma
+        ) | self.super_args
+        super_render_args = common_args | dict(
+            levels=1,
+            hpad=self.hpad, vpad=self.vpad,
+            chroma=not self.is_gray
+        )
+
+        if pelclip or pelclip2:
+            common_args |= dict(pelclip=pelclip)
+            super_render_args |= dict(pelclip=pelclip2)
+
+        super_search = self.mvtools.Super(ref, **common_args, rfilter=self.rfilter)
+        super_render = self.mvtools.Super(self.workclip, **super_render_args)
+        super_recalculate = self.mvtools.Super(pref, **common_args, levels=1) if self.refine else super_render
+
+        recalculate_SAD = round(exp(-101. / (150 * 0.83)) * 360)
+        t2 = (self.tr * 2 if self.tr > 1 else self.tr) if self.source_type.is_inter else self.tr
+
+        analyse_args = dict[str, Any](
+            plevel=0, pglobal=11, pelsearch=pelsearch,
+            blksize=blocksize, overlap=overlap, search=search,
+            truemotion=truemotion, searchparam=searchparam,
+            chroma=self.chroma, dct=self.DCT
+        ) | self.analyze_args
+
+        recalculate_args = dict[str, Any](
+            search=0, dct=5, thsad=recalculate_SAD,
+            blksize=halfblocksize, overlap=halfoverlap,
+            truemotion=truemotion, searchparam=searchparamr,
+            chroma=self.chroma
+        ) | self.recalculate_args
+
+        if self.mvtools == MVToolPlugin.FLOAT_NEW:
+            vmulti = self.mvtools.Analyse(super_search, radius=t2, **analyse_args)
+
+            if self.source_type.is_inter:
+                vmulti = vmulti.std.SelectEvery(4, 2, 3)
+
+            self.vectors['vmulti'] = vmulti
+
+            for i in range(self.refine):
+                recalculate_args.update(
+                    blksize=blocksize / 2 ** i, overlap=blocksize / 2 ** (i + 1)
+                )
+                self.vectors['vmulti'] = self.mvtools.Recalculate(
+                    super_recalculate, self.vectors['vmulti'], **recalculate_args
+                )
+        else:
+            def _add_vector(delta: int, recalculate: bool = False) -> None:
+                if recalculate:
+                    vects = {
+                        'b': self.mvtools.Recalculate(
+                            super_recalculate, self.vectors[f'bv{delta}'], **recalculate_args
+                        ),
+                        'f': self.mvtools.Recalculate(
+                            super_recalculate, self.vectors[f'fv{delta}'], **recalculate_args
+                        )
+                    }
+                else:
+                    vects = {
+                        'b': self.mvtools.Analyse(super_search, isb=True, delta=delta, **analyse_args),
+                        'f': self.mvtools.Analyse(super_search, isb=False, delta=delta, **analyse_args)
+                    }
+
+                for k, vect in vects.items():
+                    self.vectors[f'{k}v{delta}'] = vect
+
+            for i in range(1, self.tr + 1):
+                _add_vector(i)
+
+            if self.refine:
+                refblks = blocksize
+                for i in range(1, t2 + 1):
+                    if not self.vectors[f'bv{i}'] or not self.vectors[f'fv{i}']:
+                        continue
+
+                    for j in range(1, self.refine):
+                        val = (refblks / 2 ** j)
+                        if val > 128:
+                            refblks = 128
+                        elif val < 4:
+                            refblks = blocksize
+
+                        recalculate_args.update(
+                            blksize=refblks / 2 ** j, overlap=refblks / 2 ** (j + 1)
+                        )
+
+                        _add_vector(i, True)
+
+        self.vectors['super_render'] = super_render
+
+    def get_vectors_bf(self, func_name: str = '') -> Tuple[List[vs.VideoNode], List[vs.VideoNode]]:
+        if not self.vectors:
+            raise RuntimeError(
+                f"MVTools{'.' if func_name else ''}{func_name}: you first need to analyze the clip!"
+            )
+
+        t2 = (self.tr * 2 if self.tr > 1 else self.tr) if self.source_type.is_inter else self.tr
+
+        vectors_backward = list[vs.VideoNode]()
+        vectors_forward = list[vs.VideoNode]()
+
+        if self.mvtools == MVToolPlugin.FLOAT_NEW:
+            vmulti = self.vectors['vmulti']
+
+            for i in range(0, t2 * 2, 2):
+                vectors_backward.append(vmulti.std.SelectEvery(t2 * 2, i))
+                vectors_forward.append(vmulti.std.SelectEvery(t2 * 2, i + 1))
+        else:
+            it = 1 + int(self.source_type.is_inter)
+            for i in range(it, t2 + 1, it):
+                vectors_backward.append(self.vectors[f'bv{i}'])
+                vectors_forward.append(self.vectors[f'fv{i}'])
+
+        return (vectors_backward, vectors_forward)
+
+    def compensate(
+        self, func: GenericVSFunction,
+        ref: vs.VideoNode | None = None,
+        thSAD: int = 150, **kwargs: Any
+    ) -> vs.VideoNode:
+        ref = fallback(ref, self.workclip)
+
+        check_ref_clip(self.workclip, ref)
+
+        vect_b, vect_f = self.get_vectors_bf('compensate')
+
+        compensate_args = dict(
+            super=self.vectors['super_render'], thsad=thSAD,
+            tff=self.source_type.is_inter and self.source_type.value or None
+        ) | self.compensate_args
+
+        comp_back, comp_forw = tuple(
+            map(
+                lambda vect: self.mvtools.Compensate(ref, vectors=vect, **compensate_args), vectors
+            ) for vectors in (reversed(vect_b), vect_f)
+        )
+
+        comp_clips = [*comp_forw, ref, *comp_back]
+        n_clips = len(comp_clips)
+
+        interleaved = core.std.Interleave(comp_clips)
+
+        processed = func(interleaved, **kwargs)
+
+        return processed.std.SelectEvery(cycle=n_clips, offsets=ceil(n_clips / 2))
+
+    def degrain(
+        self, ref: vs.VideoNode | None = None,
+        thSAD: int = 300, thSADC: int | None = None,
+        thSCD1: int | None = None, thSCD2: int = 130,
+        limit: int | None = None, limitC: float | None = None
+    ) -> vs.VideoNode:
+        check_ref_clip(self.workclip, ref)
+
+        limit = fallback(limit, 2 if self.is_uhd else 255)
+        limitC = fallback(limitC, limit)
+
+        thrSAD_luma = round(exp(-101. / (thSAD * 0.83)) * 360)
+        thrSAD_chroma = fallback(thSADC, round(thSAD * 0.18875 * exp(2 * 0.693)))
+
+        thrSCD_first = fallback(thSCD1, round(0.35 * thSAD + 260))
+        thrSCD_second = fallback(thSCD2, 130)
+
+        vect_b, vect_f = self.get_vectors_bf('degrain')
+
+        # Finally, MDegrain
+
+        degrain_args = dict[str, Any](
+            thscd1=thrSCD_first, thscd2=thrSCD_second, plane=self.mv_plane
+        ) | self.degrain_args
+
+        if self.mvtools == MVToolPlugin.INTEGER:
+            degrain_args.update(
+                thsad=thrSAD_luma, thsadc=thrSAD_chroma,
+                limit=limit, limitc=limitC
+            )
+        else:
+            degrain_args.update(
+                thsad=[thrSAD_luma, thrSAD_chroma, thrSAD_chroma],
+                limit=[limit, limitC]
+            )
+
+            if self.mvtools == MVToolPlugin.FLOAT_NEW:
+                degrain_args.update(thsad2=[thrSAD_luma / 2, thrSAD_chroma / 2])
+
+        to_degrain = ref or self.workclip
+
+        if self.mvtools == MVToolPlugin.FLOAT_NEW:
+            output = self.mvtools.Degrain()(
+                to_degrain, self.vectors['super_render'], self.vectors['vmulti'], **degrain_args
+            )
+        else:
+            output = self.mvtools.Degrain(self.tr)(
+                to_degrain, self.vectors['super_render'], *chain.from_iterable(zip(vect_b, vect_f)), **degrain_args
+            )
+
+        return output.std.DoubleWeave(self.source_type.value) if self.source_type.is_inter else output
+
+    def get_subpel_clips(
+        self, pref: vs.VideoNode, ref: vs.VideoNode
+    ) -> Tuple[vs.VideoNode | None, vs.VideoNode | None]:
+        if self.subpel_clips:
+            return self.subpel_clips
+
+        pref_subpel = ref_subpel = None
+
+        for is_ref, (ptype, clip) in enumerate(zip(self.pel_type, (pref, ref))):
+            if ptype == PelType.NONE:
+                continue
+
+            if self.prefilter != Prefilter.NONE:
+                if self.subpixel == 4:
+                    ptype = PelType.NNEDI3
+                elif is_ref:
+                    ptype = PelType.WIENER
+                else:
+                    ptype = PelType.BICUBIC
+
+            if is_ref:
+                ref_subpel = ptype(clip, self.pel)
+            else:
+                pref_subpel = ptype(clip, self.pel)
+
+        return (pref_subpel, ref_subpel)