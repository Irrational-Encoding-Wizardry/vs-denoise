--- conflicted
+++ resolved
@@ -1,771 +1,749 @@
-"""
-This module implements wrappers for mvtool
-"""
-
-from __future__ import annotations
-
-from dataclasses import dataclass
-from itertools import chain
-from math import ceil, exp
-from typing import Any, Literal, Sequence, cast, overload
-
-from vstools import (
-    MISSING, ColorRange, ConstantFormatVideoNode, CustomIntEnum, CustomOverflowError, CustomStrEnum, CustomValueError,
-    FieldBased, FieldBasedT, FuncExceptT, GenericVSFunction, InvalidColorFamilyError, MissingT, VSFunction,
-    check_ref_clip, check_variable, core, depth, disallow_variable_format, disallow_variable_resolution, fallback,
-    kwargs_fallback, normalize_planes, normalize_seq, vs
-)
-
-from .prefilters import PelType, Prefilter, prefilter_to_full_range
-from .utils import planes_to_mvtools
-
-__all__ = [
-    'MVTools', 'MVToolsPlugin',
-    'SADMode', 'SearchMode', 'MotionMode',
-    'MVWay', 'MotionVectors'
-]
-
-
-class MVWay(CustomStrEnum):
-    """Motion vector analyze way."""
-
-    BACK = 'backward'
-    """Backwards motion detection."""
-
-    FWRD = 'forward'
-    """Forwards motion detection."""
-
-    @property
-    def isb(self) -> bool:
-        """Wheter the way is back."""
-        return self is MVWay.BACK
-
-
-class MotionVectors:
-    vmulti: vs.VideoNode
-    """Super analyzed clip."""
-
-    super_render: vs.VideoNode
-    """Super clip used for analyzing."""
-
-    temporal_vectors: dict[MVWay, dict[int, vs.VideoNode]]
-    """Dict containing backwards and forwards motion vectors."""
-
-    def __init__(self) -> None:
-        self._init_vects()
-
-    def _init_vects(self) -> None:
-        self.temporal_vectors = {w: {} for w in MVWay}
-
-    @property
-    def got_vectors(self) -> bool:
-        """Whether the instance has both ways motion vectors set."""
-        return bool(self.temporal_vectors[MVWay.BACK] and self.temporal_vectors[MVWay.FWRD])
-
-    def got_mv(self, way: MVWay, delta: int) -> bool:
-        """
-        Returns whether the motion vector exists.
-
-        :param way:     Which way the motion vector was analyzed.
-        :param delta:   Delta with which the motion vector was analyzed.
-
-        :return:        Whether the motion vector exists.
-        """
-        return delta in self.temporal_vectors[way]
-
-    def get_mv(self, way: MVWay, delta: int) -> vs.VideoNode:
-        """
-        Get the motion vector.
-
-        :param way:     Which way the motion vector was analyzed.
-        :param delta:   Delta with which the motion vector was analyzed.
-
-        :return:        Motion vector.
-        """
-        return self.temporal_vectors[way][delta]
-
-    def set_mv(self, way: MVWay, delta: int, vect: vs.VideoNode) -> None:
-        """
-        Sets the motion vector.
-
-        :param way:     Which way the motion vector was analyzed.
-        :param delta:   Delta with which the motion vector was analyzed.
-        """
-        self.temporal_vectors[way][delta] = vect
-
-    def clear(self) -> None:
-        """Deletes all values."""
-        del self.vmulti
-        del self.super_render
-        self.temporal_vectors.clear()
-        self._init_vects()
-
-
-class MVToolsPlugin(CustomIntEnum):
-    """Abstraction around the three versions of mvtools plugin there exist."""
-
-    INTEGER = 0
-    """Original plugin. Only works with integer 8-16bits clips."""
-
-    FLOAT_OLD = 1
-    """New plugin by IFeelBloated. Latest release. Only works with float single precision clips."""
-
-    FLOAT_NEW = 2
-    """Latest git master of :py:attr:`FLOAT_OLD`. You have to compile it yourself."""
-
-    @property
-    def namespace(self) -> Any:
-        return core.mv if self is MVToolsPlugin.INTEGER else core.mvsf
-
-    @property
-    def Super(self) -> VSFunction:
-        return cast(VSFunction, self.namespace.Super)
-
-    @property
-    def Analyse(self) -> VSFunction:
-        return cast(VSFunction, self.namespace.Analyze if self is MVToolsPlugin.FLOAT_NEW else self.namespace.Analyse)
-
-    @property
-    def Recalculate(self) -> VSFunction:
-        return cast(VSFunction, self.namespace.Recalculate)
-
-    @property
-    def Compensate(self) -> VSFunction:
-        return cast(VSFunction, self.namespace.Compensate)
-
-    @property
-    def Mask(self) -> VSFunction:
-        return cast(VSFunction, self.namespace.Mask)
-
-    def Degrain(self, radius: int | None = None) -> VSFunction:
-        if radius is None and self is not MVToolsPlugin.FLOAT_NEW:
-            raise CustomValueError('This implementation needs a radius!', f'{self.name}.Degrain')
-
-        if radius is not None and radius > 24 and self is not MVToolsPlugin.FLOAT_NEW:
-            raise ImportError(
-                f"{self.name}.Degrain: With the current settings, temporal radius > 24, you're gonna need the latest "
-                "master of mvsf and you're using an older version."
-                "\n\tPlease build it from: https://github.com/IFeelBloated/vapoursynth-mvtools-sf"
-            )
-
-        try:
-            return cast(VSFunction, getattr(self.namespace, f"Degrain{fallback(radius, '')}"))
-        except AttributeError:
-            raise CustomValueError(f'This radius isn\'t supported! ({radius})', f'{self.name}.Degrain')
-
-    @classmethod
-    def from_video(cls, clip: vs.VideoNode) -> MVToolsPlugin:
-        """
-        Automatically select the appropriate plugin for the specified clip.
-
-        :param clip:    Clip you will use the plugin on.
-
-        :return:        Correct MVToolsPlugin for the specified clip.
-        """
-
-        assert clip.format
-
-        if clip.format.sample_type is vs.FLOAT:
-            if not hasattr(core, 'mvsf'):
-                raise ImportError(
-                    "MVTools: With the current settings, the processing has to be done in float precision, "
-                    "but you're missing mvsf."
-                    "\n\tPlease download it from: https://github.com/IFeelBloated/vapoursynth-mvtools-sf"
-                )
-
-            if hasattr(core.mvsf, 'Degrain'):
-                return MVToolsPlugin.FLOAT_NEW
-
-            return MVToolsPlugin.FLOAT_OLD
-        elif not hasattr(core, 'mv'):
-            raise ImportError(
-                "MVTools: You're missing mvtools."
-                "\n\tPlease download it from: https://github.com/dubhater/vapoursynth-mvtools"
-            )
-
-        return MVToolsPlugin.INTEGER
-
-
-class SADMode(CustomIntEnum):
-    """SAD Calculation mode for MVTools."""
-
-    SAT = 0
-    """@@PLACEHOLDER@@"""
-
-    BLOCK = 1
-    """@@PLACEHOLDER@@"""
-
-    MIXED_SAT_DCT = 2
-    """@@PLACEHOLDER@@"""
-
-    ADAPTIVE_SAT_MIXED = 3
-    """@@PLACEHOLDER@@"""
-
-    ADAPTIVE_SAT_DCT = 4
-    """@@PLACEHOLDER@@"""
-
-    SATD = 5
-    """@@PLACEHOLDER@@"""
-
-    MIXED_SATD_DCT = 6
-    """@@PLACEHOLDER@@"""
-
-    ADAPTIVE_SATD_MIXED = 7
-    """@@PLACEHOLDER@@"""
-
-    ADAPTIVE_SATD_DCT = 8
-    """@@PLACEHOLDER@@"""
-
-    MIXED_SATEQSATD_DCT = 9
-    """@@PLACEHOLDER@@"""
-
-    ADAPTIVE_SATD_MAJLUMA = 10
-    """@@PLACEHOLDER@@"""
-
-    def is_satd(self) -> bool:
-        return self >= SADMode.SATD
-
-
-class MotionMode:
-    @dataclass
-    class Config:
-        truemotion: bool
-        coherence: int
-        sad_limit: int
-        pnew: int
-        plevel: int
-        global_motion: bool
-
-    HIGH_SAD = Config(False, 0, 400, 0, 0, False)
-    VECT_COHERENCE = Config(True, 1000, 1200, 50, 1, True)
-    VECT_NOSCALING = Config(True, 1000, 1200, 50, 0, True)
-
-    class _CustomConfig:
-        def __call__(
-            self, coherence: int | None = None, sad_limit: int | None = None,
-            pnew: int | None = None, plevel: int | None = None, global_motion: bool | None = None,
-            truemotion: bool = True
-        ) -> MotionMode.Config:
-            ref = MotionMode.from_param(truemotion)
-
-            return MotionMode.Config(
-                truemotion,
-                fallback(coherence, ref.coherence),
-                fallback(sad_limit, ref.sad_limit),
-                fallback(pnew, ref.pnew),
-                fallback(plevel, ref.plevel),
-                fallback(global_motion, ref.global_motion)
-            )
-
-    MANUAL = _CustomConfig()
-
-    @classmethod
-    def from_param(cls, truemotion: bool) -> Config:
-        return MotionMode.VECT_COHERENCE if truemotion else MotionMode.HIGH_SAD
-
-
-class SearchModeBase:
-    @dataclass
-    class Config:
-        mode: SearchMode
-        param: int
-        param_recalc: int
-        pel: int
-
-
-class SearchMode(SearchModeBase, CustomIntEnum):
-    AUTO = -1
-    ONETIME = 0
-    NSTEP = 1
-    DIAMOND = 2
-    HEXAGON = 4
-    UMH = 5
-    EXHAUSTIVE = 3
-    EXHAUSTIVE_H = 6
-    EXHAUSTIVE_V = 7
-
-    @overload
-    def __call__(  # type: ignore
-        self: Literal[ONETIME], step: int | tuple[int, int] = ..., pel: int = ..., /, **kwargs: Any
-    ) -> SearchMode.Config:
-        ...
-
-    @overload
-    def __call__(  # type: ignore
-        self: Literal[NSTEP], times: int | tuple[int, int] = ..., pel: int = ..., /, **kwargs: Any
-    ) -> SearchMode.Config:
-        ...
-
-    @overload
-    def __call__(  # type: ignore
-        self: Literal[DIAMOND], init_step: int | tuple[int, int] = ..., pel: int = ..., /, **kwargs: Any
-    ) -> SearchMode.Config:
-        ...
-
-    @overload
-    def __call__(  # type: ignore
-        self: Literal[HEXAGON], range: int | tuple[int, int] = ..., pel: int = ..., /, **kwargs: Any
-    ) -> SearchMode.Config:
-        ...
-
-    @overload
-    def __call__(  # type: ignore
-        self: Literal[UMH], range: int | tuple[int, int] = ..., pel: int = ..., /, **kwargs: Any
-    ) -> SearchMode.Config:
-        ...
-
-    @overload
-    def __call__(  # type: ignore
-        self: Literal[EXHAUSTIVE] | Literal[EXHAUSTIVE_H] | Literal[EXHAUSTIVE_V],
-        radius: int | tuple[int, int] = ..., pel: int = ..., /, **kwargs: Any
-    ) -> SearchMode.Config:
-        ...
-
-    @overload
-    def __call__(self, param: int | tuple[int, int] = ..., pel: int = ..., /, **kwargs: Any) -> SearchMode.Config:
-        ...
-
-    def __call__(
-        self, param: int | tuple[int, int] | MissingT = MISSING, pel: int | MissingT = MISSING, /, **kwargs: Any
-    ) -> SearchMode.Config:
-        is_uhd = kwargs.get('is_uhd', False)
-        refine = kwargs.get('refine', 3)
-        truemotion = kwargs.get('truemotion', False)
-
-        if self is SearchMode.AUTO:
-            self = SearchMode.DIAMOND
-
-        param_recalc: int | MissingT
-
-        if isinstance(param, int):
-            param, param_recalc = param, MISSING
-        elif isinstance(param, tuple):
-            param, param_recalc = param
-        else:
-            param = param_recalc = MISSING
-
-        if param is MISSING:
-            param = (2 if is_uhd else 5) if (refine and truemotion) else (1 if is_uhd else 2)
-
-        if param_recalc is MISSING:
-            param_recalc = max(0, round(exp(0.69 * param - 1.79) - 0.67))
-
-        if pel is MISSING:
-            pel = min(8, max(0, param * 2 - 2))
-
-        return SearchMode.Config(self, param, param_recalc, pel)  # type: ignore
-
-
-class MVTools:
-    """MVTools wrapper for motion analysis / degrain / compensation"""
-
-    super_args: dict[str, Any]
-    """Arguments passed to all the :py:attr:`MVToolsPlugin.Super` calls."""
-
-    analyze_args: dict[str, Any]
-    """Arguments passed to all the :py:attr:`MVToolsPlugin.Analyze` calls."""
-
-    recalculate_args: dict[str, Any]
-    """Arguments passed to all the :py:attr:`MVToolsPlugin.Recalculate` calls."""
-
-    compensate_args: dict[str, Any]
-<<<<<<< HEAD
-    """Arguments passed to all the :py:attr:`MVToolsPlugin.Compensate` calls."""
-
-    degrain_args: dict[str, Any]
-    """Arguments passed to all the :py:attr:`MVToolsPlugin.Degrain` calls."""
-=======
->>>>>>> 8ad51e7c
-
-    vectors: MotionVectors
-    """Motion vectors analyzed and used for all operations."""
-
-    clip: vs.VideoNode
-    """Clip to be processed."""
-
-    @disallow_variable_format
-    @disallow_variable_resolution
-    def __init__(
-        self, clip: vs.VideoNode,
-        tr: int = 2, refine: int = 3, pel: int | None = None,
-        planes: int | Sequence[int] | None = None,
-        range_in: ColorRange = ColorRange.LIMITED,
-        source_type: FieldBasedT | None = None,
-        high_precision: bool = False,
-        hpad: int | None = None, vpad: int | None = None,
-        vectors: MotionVectors | MVTools | None = None,
-        *,
-        # kwargs for mvtools calls
-        super_args: dict[str, Any] | None = None,
-        analyze_args: dict[str, Any] | None = None,
-        recalculate_args: dict[str, Any] | None = None,
-        compensate_args: dict[str, Any] | None = None,
-        # Analyze kwargs
-        block_size: int | None = None,
-        overlap: int | None = None,
-        range_conversion: float | None = None,
-        search: SearchMode | SearchMode.Config | None = None,
-        sharp: int | None = None, rfilter: int | None = None,
-        sad_mode: SADMode | tuple[SADMode, SADMode] | None = None,
-        motion: MotionMode.Config | None = None,
-        prefilter: Prefilter | vs.VideoNode | None = None,
-        pel_type: PelType | tuple[PelType, PelType] | None = None
-    ) -> None:
-        """@@PLACEHOLDER@@"""
-
-        assert check_variable(clip, self.__class__)
-
-        InvalidColorFamilyError.check(clip, (vs.GRAY, vs.YUV), self.__class__)
-
-        self.clip = clip
-
-        self.is_hd = clip.width >= 1100 or clip.height >= 600
-        self.is_uhd = self.clip.width >= 2600 or self.clip.height >= 1500
-
-        self.tr = tr
-
-        self.refine = refine
-
-        if self.refine > 6:
-            raise CustomOverflowError(f'Refine > 6 is not supported! ({refine})', self.__class__)
-
-        self.source_type = FieldBased.from_param(source_type, MVTools) or FieldBased.from_video(self.clip)
-        self.range_in = range_in
-        self.pel = fallback(pel, 1 + int(not self.is_hd))
-
-        planes = normalize_planes(self.clip, planes)
-
-        self.is_gray = planes == [0]
-
-        self.planes, self.mv_plane = planes_to_mvtools(planes)
-
-        self.chroma = 1 in self.planes or 2 in self.planes
-
-        if isinstance(vectors, MVTools):
-            self.vectors = vectors.vectors
-        elif isinstance(vectors, MotionVectors):
-            self.vectors = vectors
-        else:
-            self.vectors = MotionVectors()
-
-        self.super_args = fallback(super_args, dict[str, Any]())
-        self.analyze_args = fallback(analyze_args, dict[str, Any]())
-        self.recalculate_args = fallback(recalculate_args, dict[str, Any]())
-        self.compensate_args = fallback(compensate_args, dict[str, Any]())
-
-        self.hpad = fallback(hpad, 8 if self.is_hd else 16)
-        self.hpad_uhd = self.hpad // 2 if self.is_uhd else self.hpad
-
-        self.vpad = fallback(vpad, 8 if self.is_hd else 16)
-        self.vpad_half = self.vpad // 2 if self.is_uhd else self.vpad
-
-        if self.source_type is not FieldBased.PROGRESSIVE:
-            self.workclip = self.clip.std.SeparateFields(self.source_type.is_tff)
-        else:
-            self.workclip = self.clip
-
-        self.high_precision = high_precision
-
-        if self.high_precision:
-            self.workclip = depth(self.workclip, 32)
-
-        self.mvtools = MVToolsPlugin.from_video(self.workclip)
-
-        self.analyze_func_kwargs = dict(
-            rfilter=rfilter, overlap=overlap, range_conversion=range_conversion, search=search, sharp=sharp,
-            block_size=block_size, sad_mode=sad_mode, motion=motion, prefilter=prefilter, pel_type=pel_type
-        )
-
-    def analyze(
-        self,
-        block_size: int | None = None,
-        overlap: int | None = None,
-        range_conversion: float | None = None,
-        search: SearchMode | SearchMode.Config | None = None,
-        sharp: int | None = None, rfilter: int | None = None,
-        sad_mode: SADMode | tuple[SADMode, SADMode] | None = None,
-        motion: MotionMode.Config | None = None,
-        prefilter: Prefilter | vs.VideoNode | None = None,
-        pel_type: PelType | tuple[PelType, PelType] | None = None,
-        *, ref: vs.VideoNode | None = None, inplace: bool = False
-    ) -> MotionVectors:
-<<<<<<< HEAD
-        """@@PLACEHOLDER@@"""
-
-        if self.analyze_func_kwargs:
-            if blksize is None:
-                blksize = self.analyze_func_kwargs.get('blksize', None)
-=======
-        ref = self.get_ref_clip(ref, self.__class__.analyze)
->>>>>>> 8ad51e7c
-
-        block_size = kwargs_fallback(block_size, (self.analyze_func_kwargs, 'block_size'), 16 if self.is_hd else 8)
-        blocksize = max(self.refine and 2 ** (self.refine + 2), block_size)
-
-        halfblocksize = max(8, blocksize // 2)
-        halfoverlap = max(2, halfblocksize // 2)
-
-        overlap = kwargs_fallback(overlap, (self.analyze_func_kwargs, 'overlap'), halfblocksize)
-
-        rfilter = kwargs_fallback(rfilter, (self.analyze_func_kwargs, 'rfilter'), 3)
-
-        range_conversion = kwargs_fallback(range_conversion, (self.analyze_func_kwargs, 'range_conversion'), 5.0)
-
-        sharp = kwargs_fallback(sharp, (self.analyze_func_kwargs, 'sharp'), 2)
-
-        search = kwargs_fallback(  # type: ignore[assignment]
-            search, (self.analyze_func_kwargs, 'search'),
-            SearchMode.HEXAGON if self.refine else SearchMode.DIAMOND
-        )
-
-        motion = kwargs_fallback(
-            motion, (self.analyze_func_kwargs, 'motion'),
-            MotionMode.VECT_NOSCALING if (
-                ref.format.bits_per_sample == 32
-            ) else MotionMode.from_param(not self.is_hd)
-        )
-
-        if isinstance(search, SearchMode):
-            search = search(is_uhd=self.is_uhd, refine=self.refine, truemotion=motion.truemotion)
-
-        assert search
-
-        sad_mode = kwargs_fallback(  # type: ignore[assignment]
-            sad_mode, (self.analyze_func_kwargs, 'sad_mode'), SADMode.SATD
-        )
-
-        prefilter = kwargs_fallback(  # type: ignore[assignment]
-            prefilter, (self.analyze_func_kwargs, 'prefilter'), Prefilter.AUTO
-        )
-
-        pel_type = kwargs_fallback(  # type: ignore[assignment]
-            pel_type, (self.analyze_func_kwargs, 'pel_type'), PelType.AUTO
-        )
-
-        if not isinstance(pel_type, tuple):
-            pel_type = (pel_type, pel_type)  # type: ignore[assignment]
-
-        vectors = MotionVectors() if inplace else self.vectors
-
-        if isinstance(sad_mode, tuple):
-            if not sad_mode[1].is_satd:
-                raise CustomValueError('The SADMode for recalculation must use SATD!', self.__class__)
-            sad_mode, recalc_sad_mode = sad_mode
-        else:
-            sad_mode, recalc_sad_mode = sad_mode, SADMode.SATD
-
-        if isinstance(prefilter, Prefilter):
-            prefilter = prefilter(ref, self.planes)
-
-            if self.range_in.is_limited:
-                prefilter = prefilter_to_full_range(prefilter, range_conversion, self.planes)
-
-        assert prefilter is not None
-
-        if self.high_precision:
-            prefilter = depth(prefilter, 32)
-
-        check_ref_clip(ref, prefilter)
-
-        pelclip, pelclip2 = self.get_subpel_clips(prefilter, ref, pel_type)  # type: ignore[arg-type]
-
-        common_args = dict[str, Any](
-            sharp=sharp, pel=self.pel, vpad=self.vpad_half, hpad=self.hpad_uhd, chroma=self.chroma
-        ) | self.super_args
-        super_render_args = common_args | dict(levels=1, hpad=self.hpad, vpad=self.vpad, chroma=not self.is_gray)
-
-        if pelclip or pelclip2:
-            common_args |= dict(pelclip=pelclip)
-            super_render_args |= dict(pelclip=pelclip2)
-
-        super_search = self.mvtools.Super(ref, **(dict(rfilter=rfilter) | common_args))
-        super_render = self.mvtools.Super(self.workclip, **super_render_args)
-        super_recalculate = self.mvtools.Super(
-            prefilter, **(dict(levels=1) | common_args)
-        ) if self.refine else super_render
-
-        recalculate_SAD = round(exp(-101. / (150 * 0.83)) * 360)
-        t2 = (self.tr * 2 if self.tr > 1 else self.tr) if self.source_type.is_inter else self.tr
-
-        analyse_args = dict[str, Any](
-            dct=sad_mode, pelsearch=search.pel, blksize=blocksize, overlap=overlap, search=search.mode,
-            truemotion=motion.truemotion, searchparam=search.param, chroma=self.chroma,
-            plevel=0, pglobal=11
-        ) | self.analyze_args
-
-        recalc_args = dict[str, Any](
-            search=0, dct=recalc_sad_mode, thsad=recalculate_SAD, blksize=halfblocksize, overlap=halfoverlap,
-            truemotion=motion.truemotion, searchparam=search.param_recalc, chroma=self.chroma
-        ) | self.recalculate_args
-
-        if self.mvtools is MVToolsPlugin.FLOAT_NEW:
-            vmulti = self.mvtools.Analyse(super_search, radius=t2, **analyse_args)
-
-            if self.source_type.is_inter:
-                vmulti = vmulti.std.SelectEvery(4, 2, 3)
-
-            vectors.vmulti = vmulti
-
-            for i in range(self.refine):
-                recalc_args.update(blksize=blocksize / 2 ** i, overlap=blocksize / 2 ** (i + 1))
-                vectors.vmulti = self.mvtools.Recalculate(super_recalculate, vectors.vmulti, **recalc_args)
-        else:
-            def _add_vector(delta: int, analyze: bool = True) -> None:
-                for way in MVWay:
-                    if analyze:
-                        vect = self.mvtools.Analyse(super_search, isb=way.isb, delta=delta, **analyse_args)
-                    else:
-                        vect = self.mvtools.Recalculate(super_recalculate, vectors.get_mv(way, delta), **recalc_args)
-
-                    vectors.set_mv(way, delta, vect)
-
-            for i in range(1, self.tr + 1):
-                _add_vector(i)
-
-            if self.refine:
-                refblks = blocksize
-
-                for i in range(1, t2 + 1):
-                    if not vectors.got_mv(MVWay.BACK, i) or not vectors.got_mv(MVWay.FWRD, i):
-                        continue
-
-                    for j in range(1, self.refine):
-                        val = (refblks / 2 ** j)
-
-                        if val > 128:
-                            refblks = 128
-                        elif val < 4:
-                            refblks = blocksize
-
-                        recalc_args.update(blksize=refblks / 2 ** j, overlap=refblks / 2 ** (j + 1))
-
-                        _add_vector(i, False)
-
-        vectors.super_render = super_render
-
-        return vectors
-
-    def get_vectors_bf(self, *, inplace: bool = False) -> tuple[list[vs.VideoNode], list[vs.VideoNode]]:
-        """@@PLACEHOLDER@@"""
-
-        vectors = self.vectors if self.vectors.got_vectors else self.analyze(inplace=inplace)
-
-        t2 = (self.tr * 2 if self.tr > 1 else self.tr) if self.source_type.is_inter else self.tr
-
-        vectors_backward = list[vs.VideoNode]()
-        vectors_forward = list[vs.VideoNode]()
-
-        if self.mvtools is MVToolsPlugin.FLOAT_NEW:
-            vmulti = vectors.vmulti
-
-            for i in range(0, t2 * 2, 2):
-                vectors_backward.append(vmulti.std.SelectEvery(t2 * 2, i))
-                vectors_forward.append(vmulti.std.SelectEvery(t2 * 2, i + 1))
-        else:
-            it = 1 + int(self.source_type.is_inter)
-            for i in range(it, t2 + 1, it):
-                vectors_backward.append(vectors.get_mv(MVWay.BACK, i))
-                vectors_forward.append(vectors.get_mv(MVWay.FWRD, i))
-
-        return (vectors_backward, vectors_forward)
-
-    def compensate(
-        self, func: GenericVSFunction, thSAD: int = 150, *, ref: vs.VideoNode | None = None, **kwargs: Any
-    ) -> vs.VideoNode:
-<<<<<<< HEAD
-        """@@PLACEHOLDER@@"""
-
-        ref = fallback(ref, self.workclip)
-
-        check_ref_clip(self.workclip, ref)
-=======
-        ref = self.get_ref_clip(ref, self.__class__.compensate)
->>>>>>> 8ad51e7c
-
-        vect_b, vect_f = self.get_vectors_bf()
-
-        compensate_args = dict(
-            super=self.vectors.super_render, thsad=thSAD,
-            tff=self.source_type.is_inter and self.source_type.value or None
-        ) | self.compensate_args
-
-        comp_back, comp_forw = [
-            [self.mvtools.Compensate(ref, vectors=vect, **compensate_args) for vect in vectors]
-            for vectors in (reversed(vect_b), vect_f)
-        ]
-
-        comp_clips = [*comp_forw, ref, *comp_back]
-        n_clips = len(comp_clips)
-
-        interleaved = core.std.Interleave(comp_clips)
-
-        processed = func(interleaved, **kwargs)
-
-        return processed.std.SelectEvery(cycle=n_clips, offsets=ceil(n_clips / 2))
-
-    def degrain(
-        self, thSAD: int | tuple[int, int] = 300, limit: int | tuple[int, int] = 255,
-        thSCD: tuple[int | None, int | None] = (None, 130),
-        *, ref: vs.VideoNode | None = None
-    ) -> vs.VideoNode:
-<<<<<<< HEAD
-        """@@PLACEHOLDER@@"""
-
-        check_ref_clip(self.workclip, ref)
-=======
-        ref = self.get_ref_clip(ref, self.__class__.degrain)
->>>>>>> 8ad51e7c
-
-        thSAD, thSADC = normalize_seq(thSAD, 2)
-        limit, limitC = normalize_seq(limit, 2)
-        thSCD1, thSCD2 = thSCD
-
-        thSAD = round(exp(-101. / (thSAD * 0.83)) * 360)
-        thSADC = fallback(thSADC, round(thSAD * 0.18875 * exp(2 * 0.693)))
-
-        thSCD1 = fallback(thSCD1, round(0.35 * thSAD + 260))
-        thSCD2 = fallback(thSCD2, 130)
-
-        vect_b, vect_f = self.get_vectors_bf()
-
-        degrain_args = dict[str, Any](thscd1=thSCD1, thscd2=thSCD2, plane=self.mv_plane)
-
-        if self.mvtools is MVToolsPlugin.INTEGER:
-            degrain_args.update(thsad=thSAD, thsadc=thSADC, limit=limit, limitc=limitC)
-        else:
-            degrain_args.update(thsad=[thSAD, thSADC, thSADC], limit=[limit, limitC])
-
-            if self.mvtools is MVToolsPlugin.FLOAT_NEW:
-                degrain_args.update(thsad2=[thSAD / 2, thSADC / 2])
-
-        if self.mvtools is MVToolsPlugin.FLOAT_NEW:
-            output = self.mvtools.Degrain()(ref, self.vectors.super_render, self.vectors.vmulti, **degrain_args)
-        else:
-            output = self.mvtools.Degrain(self.tr)(
-                ref, self.vectors.super_render, *chain.from_iterable(zip(vect_b, vect_f)), **degrain_args
-            )
-
-        return output.std.DoubleWeave(self.source_type.value) if self.source_type.is_inter else output
-
-    def get_ref_clip(self, ref: vs.VideoNode | None, func: FuncExceptT) -> ConstantFormatVideoNode:
-        ref = fallback(ref, self.workclip)
-
-        check_ref_clip(self.workclip, ref)
-
-        if self.high_precision:
-            ref = depth(ref, 32)
-
-        assert check_variable(ref, func)
-
-        return ref
-
-    def get_subpel_clips(
-        self, pref: vs.VideoNode, ref: vs.VideoNode, pel_type: tuple[PelType, PelType]
-    ) -> tuple[vs.VideoNode | None, vs.VideoNode | None]:
-        """@@PLACEHOLDER@@"""
-
-        return tuple(  # type: ignore[return-value]
-            None if ptype is PelType.NONE else ptype(  # type: ignore[misc]
-                clip, self.pel, default=PelType.WIENER if is_ref else PelType.BICUBIC
-            ) for is_ref, ptype, clip in zip((False, True), pel_type, (pref, ref))
-        )
+"""
+This module implements wrappers for mvtool
+"""
+
+from __future__ import annotations
+
+from dataclasses import dataclass
+from itertools import chain
+from math import ceil, exp
+from typing import Any, Literal, Sequence, cast, overload
+
+from vstools import (
+    MISSING, ColorRange, ConstantFormatVideoNode, CustomIntEnum, CustomOverflowError, CustomStrEnum, CustomValueError,
+    FieldBased, FieldBasedT, FuncExceptT, GenericVSFunction, InvalidColorFamilyError, MissingT, VSFunction,
+    check_ref_clip, check_variable, core, depth, disallow_variable_format, disallow_variable_resolution, fallback,
+    kwargs_fallback, normalize_planes, normalize_seq, vs
+)
+
+from .prefilters import PelType, Prefilter, prefilter_to_full_range
+from .utils import planes_to_mvtools
+
+__all__ = [
+    'MVTools', 'MVToolsPlugin',
+    'SADMode', 'SearchMode', 'MotionMode',
+    'MVWay', 'MotionVectors'
+]
+
+
+class MVWay(CustomStrEnum):
+    """Motion vector analyze way."""
+
+    BACK = 'backward'
+    """Backwards motion detection."""
+
+    FWRD = 'forward'
+    """Forwards motion detection."""
+
+    @property
+    def isb(self) -> bool:
+        """Wheter the way is back."""
+        return self is MVWay.BACK
+
+
+class MotionVectors:
+    vmulti: vs.VideoNode
+    """Super analyzed clip."""
+
+    super_render: vs.VideoNode
+    """Super clip used for analyzing."""
+
+    temporal_vectors: dict[MVWay, dict[int, vs.VideoNode]]
+    """Dict containing backwards and forwards motion vectors."""
+
+    def __init__(self) -> None:
+        self._init_vects()
+
+    def _init_vects(self) -> None:
+        self.temporal_vectors = {w: {} for w in MVWay}
+
+    @property
+    def got_vectors(self) -> bool:
+        """Whether the instance has both ways motion vectors set."""
+        return bool(self.temporal_vectors[MVWay.BACK] and self.temporal_vectors[MVWay.FWRD])
+
+    def got_mv(self, way: MVWay, delta: int) -> bool:
+        """
+        Returns whether the motion vector exists.
+
+        :param way:     Which way the motion vector was analyzed.
+        :param delta:   Delta with which the motion vector was analyzed.
+
+        :return:        Whether the motion vector exists.
+        """
+        return delta in self.temporal_vectors[way]
+
+    def get_mv(self, way: MVWay, delta: int) -> vs.VideoNode:
+        """
+        Get the motion vector.
+
+        :param way:     Which way the motion vector was analyzed.
+        :param delta:   Delta with which the motion vector was analyzed.
+
+        :return:        Motion vector.
+        """
+        return self.temporal_vectors[way][delta]
+
+    def set_mv(self, way: MVWay, delta: int, vect: vs.VideoNode) -> None:
+        """
+        Sets the motion vector.
+
+        :param way:     Which way the motion vector was analyzed.
+        :param delta:   Delta with which the motion vector was analyzed.
+        """
+        self.temporal_vectors[way][delta] = vect
+
+    def clear(self) -> None:
+        """Deletes all values."""
+        del self.vmulti
+        del self.super_render
+        self.temporal_vectors.clear()
+        self._init_vects()
+
+
+class MVToolsPlugin(CustomIntEnum):
+    """Abstraction around the three versions of mvtools plugin there exist."""
+
+    INTEGER = 0
+    """Original plugin. Only works with integer 8-16bits clips."""
+
+    FLOAT_OLD = 1
+    """New plugin by IFeelBloated. Latest release. Only works with float single precision clips."""
+
+    FLOAT_NEW = 2
+    """Latest git master of :py:attr:`FLOAT_OLD`. You have to compile it yourself."""
+
+    @property
+    def namespace(self) -> Any:
+        return core.mv if self is MVToolsPlugin.INTEGER else core.mvsf
+
+    @property
+    def Super(self) -> VSFunction:
+        return cast(VSFunction, self.namespace.Super)
+
+    @property
+    def Analyse(self) -> VSFunction:
+        return cast(VSFunction, self.namespace.Analyze if self is MVToolsPlugin.FLOAT_NEW else self.namespace.Analyse)
+
+    @property
+    def Recalculate(self) -> VSFunction:
+        return cast(VSFunction, self.namespace.Recalculate)
+
+    @property
+    def Compensate(self) -> VSFunction:
+        return cast(VSFunction, self.namespace.Compensate)
+
+    @property
+    def Mask(self) -> VSFunction:
+        return cast(VSFunction, self.namespace.Mask)
+
+    def Degrain(self, radius: int | None = None) -> VSFunction:
+        if radius is None and self is not MVToolsPlugin.FLOAT_NEW:
+            raise CustomValueError('This implementation needs a radius!', f'{self.name}.Degrain')
+
+        if radius is not None and radius > 24 and self is not MVToolsPlugin.FLOAT_NEW:
+            raise ImportError(
+                f"{self.name}.Degrain: With the current settings, temporal radius > 24, you're gonna need the latest "
+                "master of mvsf and you're using an older version."
+                "\n\tPlease build it from: https://github.com/IFeelBloated/vapoursynth-mvtools-sf"
+            )
+
+        try:
+            return cast(VSFunction, getattr(self.namespace, f"Degrain{fallback(radius, '')}"))
+        except AttributeError:
+            raise CustomValueError(f'This radius isn\'t supported! ({radius})', f'{self.name}.Degrain')
+
+    @classmethod
+    def from_video(cls, clip: vs.VideoNode) -> MVToolsPlugin:
+        """
+        Automatically select the appropriate plugin for the specified clip.
+
+        :param clip:    Clip you will use the plugin on.
+
+        :return:        Correct MVToolsPlugin for the specified clip.
+        """
+
+        assert clip.format
+
+        if clip.format.sample_type is vs.FLOAT:
+            if not hasattr(core, 'mvsf'):
+                raise ImportError(
+                    "MVTools: With the current settings, the processing has to be done in float precision, "
+                    "but you're missing mvsf."
+                    "\n\tPlease download it from: https://github.com/IFeelBloated/vapoursynth-mvtools-sf"
+                )
+
+            if hasattr(core.mvsf, 'Degrain'):
+                return MVToolsPlugin.FLOAT_NEW
+
+            return MVToolsPlugin.FLOAT_OLD
+        elif not hasattr(core, 'mv'):
+            raise ImportError(
+                "MVTools: You're missing mvtools."
+                "\n\tPlease download it from: https://github.com/dubhater/vapoursynth-mvtools"
+            )
+
+        return MVToolsPlugin.INTEGER
+
+
+class SADMode(CustomIntEnum):
+    """SAD Calculation mode for MVTools."""
+
+    SAT = 0
+    """@@PLACEHOLDER@@"""
+
+    BLOCK = 1
+    """@@PLACEHOLDER@@"""
+
+    MIXED_SAT_DCT = 2
+    """@@PLACEHOLDER@@"""
+
+    ADAPTIVE_SAT_MIXED = 3
+    """@@PLACEHOLDER@@"""
+
+    ADAPTIVE_SAT_DCT = 4
+    """@@PLACEHOLDER@@"""
+
+    SATD = 5
+    """@@PLACEHOLDER@@"""
+
+    MIXED_SATD_DCT = 6
+    """@@PLACEHOLDER@@"""
+
+    ADAPTIVE_SATD_MIXED = 7
+    """@@PLACEHOLDER@@"""
+
+    ADAPTIVE_SATD_DCT = 8
+    """@@PLACEHOLDER@@"""
+
+    MIXED_SATEQSATD_DCT = 9
+    """@@PLACEHOLDER@@"""
+
+    ADAPTIVE_SATD_MAJLUMA = 10
+    """@@PLACEHOLDER@@"""
+
+    def is_satd(self) -> bool:
+        return self >= SADMode.SATD
+
+
+class MotionMode:
+    @dataclass
+    class Config:
+        truemotion: bool
+        coherence: int
+        sad_limit: int
+        pnew: int
+        plevel: int
+        global_motion: bool
+
+    HIGH_SAD = Config(False, 0, 400, 0, 0, False)
+    VECT_COHERENCE = Config(True, 1000, 1200, 50, 1, True)
+    VECT_NOSCALING = Config(True, 1000, 1200, 50, 0, True)
+
+    class _CustomConfig:
+        def __call__(
+            self, coherence: int | None = None, sad_limit: int | None = None,
+            pnew: int | None = None, plevel: int | None = None, global_motion: bool | None = None,
+            truemotion: bool = True
+        ) -> MotionMode.Config:
+            ref = MotionMode.from_param(truemotion)
+
+            return MotionMode.Config(
+                truemotion,
+                fallback(coherence, ref.coherence),
+                fallback(sad_limit, ref.sad_limit),
+                fallback(pnew, ref.pnew),
+                fallback(plevel, ref.plevel),
+                fallback(global_motion, ref.global_motion)
+            )
+
+    MANUAL = _CustomConfig()
+
+    @classmethod
+    def from_param(cls, truemotion: bool) -> Config:
+        return MotionMode.VECT_COHERENCE if truemotion else MotionMode.HIGH_SAD
+
+
+class SearchModeBase:
+    @dataclass
+    class Config:
+        mode: SearchMode
+        param: int
+        param_recalc: int
+        pel: int
+
+
+class SearchMode(SearchModeBase, CustomIntEnum):
+    AUTO = -1
+    ONETIME = 0
+    NSTEP = 1
+    DIAMOND = 2
+    HEXAGON = 4
+    UMH = 5
+    EXHAUSTIVE = 3
+    EXHAUSTIVE_H = 6
+    EXHAUSTIVE_V = 7
+
+    @overload
+    def __call__(  # type: ignore
+        self: Literal[ONETIME], step: int | tuple[int, int] = ..., pel: int = ..., /, **kwargs: Any
+    ) -> SearchMode.Config:
+        ...
+
+    @overload
+    def __call__(  # type: ignore
+        self: Literal[NSTEP], times: int | tuple[int, int] = ..., pel: int = ..., /, **kwargs: Any
+    ) -> SearchMode.Config:
+        ...
+
+    @overload
+    def __call__(  # type: ignore
+        self: Literal[DIAMOND], init_step: int | tuple[int, int] = ..., pel: int = ..., /, **kwargs: Any
+    ) -> SearchMode.Config:
+        ...
+
+    @overload
+    def __call__(  # type: ignore
+        self: Literal[HEXAGON], range: int | tuple[int, int] = ..., pel: int = ..., /, **kwargs: Any
+    ) -> SearchMode.Config:
+        ...
+
+    @overload
+    def __call__(  # type: ignore
+        self: Literal[UMH], range: int | tuple[int, int] = ..., pel: int = ..., /, **kwargs: Any
+    ) -> SearchMode.Config:
+        ...
+
+    @overload
+    def __call__(  # type: ignore
+        self: Literal[EXHAUSTIVE] | Literal[EXHAUSTIVE_H] | Literal[EXHAUSTIVE_V],
+        radius: int | tuple[int, int] = ..., pel: int = ..., /, **kwargs: Any
+    ) -> SearchMode.Config:
+        ...
+
+    @overload
+    def __call__(self, param: int | tuple[int, int] = ..., pel: int = ..., /, **kwargs: Any) -> SearchMode.Config:
+        ...
+
+    def __call__(
+        self, param: int | tuple[int, int] | MissingT = MISSING, pel: int | MissingT = MISSING, /, **kwargs: Any
+    ) -> SearchMode.Config:
+        is_uhd = kwargs.get('is_uhd', False)
+        refine = kwargs.get('refine', 3)
+        truemotion = kwargs.get('truemotion', False)
+
+        if self is SearchMode.AUTO:
+            self = SearchMode.DIAMOND
+
+        param_recalc: int | MissingT
+
+        if isinstance(param, int):
+            param, param_recalc = param, MISSING
+        elif isinstance(param, tuple):
+            param, param_recalc = param
+        else:
+            param = param_recalc = MISSING
+
+        if param is MISSING:
+            param = (2 if is_uhd else 5) if (refine and truemotion) else (1 if is_uhd else 2)
+
+        if param_recalc is MISSING:
+            param_recalc = max(0, round(exp(0.69 * param - 1.79) - 0.67))
+
+        if pel is MISSING:
+            pel = min(8, max(0, param * 2 - 2))
+
+        return SearchMode.Config(self, param, param_recalc, pel)  # type: ignore
+
+
+class MVTools:
+    """MVTools wrapper for motion analysis / degrain / compensation"""
+
+    super_args: dict[str, Any]
+    """Arguments passed to all the :py:attr:`MVToolsPlugin.Super` calls."""
+
+    analyze_args: dict[str, Any]
+    """Arguments passed to all the :py:attr:`MVToolsPlugin.Analyze` calls."""
+
+    recalculate_args: dict[str, Any]
+    """Arguments passed to all the :py:attr:`MVToolsPlugin.Recalculate` calls."""
+
+    compensate_args: dict[str, Any]
+    """Arguments passed to all the :py:attr:`MVToolsPlugin.Compensate` calls."""
+
+    vectors: MotionVectors
+    """Motion vectors analyzed and used for all operations."""
+
+    clip: vs.VideoNode
+    """Clip to be processed."""
+
+    @disallow_variable_format
+    @disallow_variable_resolution
+    def __init__(
+        self, clip: vs.VideoNode,
+        tr: int = 2, refine: int = 3, pel: int | None = None,
+        planes: int | Sequence[int] | None = None,
+        range_in: ColorRange = ColorRange.LIMITED,
+        source_type: FieldBasedT | None = None,
+        high_precision: bool = False,
+        hpad: int | None = None, vpad: int | None = None,
+        vectors: MotionVectors | MVTools | None = None,
+        *,
+        # kwargs for mvtools calls
+        super_args: dict[str, Any] | None = None,
+        analyze_args: dict[str, Any] | None = None,
+        recalculate_args: dict[str, Any] | None = None,
+        compensate_args: dict[str, Any] | None = None,
+        # Analyze kwargs
+        block_size: int | None = None,
+        overlap: int | None = None,
+        range_conversion: float | None = None,
+        search: SearchMode | SearchMode.Config | None = None,
+        sharp: int | None = None, rfilter: int | None = None,
+        sad_mode: SADMode | tuple[SADMode, SADMode] | None = None,
+        motion: MotionMode.Config | None = None,
+        prefilter: Prefilter | vs.VideoNode | None = None,
+        pel_type: PelType | tuple[PelType, PelType] | None = None
+    ) -> None:
+        """@@PLACEHOLDER@@"""
+
+        assert check_variable(clip, self.__class__)
+
+        InvalidColorFamilyError.check(clip, (vs.GRAY, vs.YUV), self.__class__)
+
+        self.clip = clip
+
+        self.is_hd = clip.width >= 1100 or clip.height >= 600
+        self.is_uhd = self.clip.width >= 2600 or self.clip.height >= 1500
+
+        self.tr = tr
+
+        self.refine = refine
+
+        if self.refine > 6:
+            raise CustomOverflowError(f'Refine > 6 is not supported! ({refine})', self.__class__)
+
+        self.source_type = FieldBased.from_param(source_type, MVTools) or FieldBased.from_video(self.clip)
+        self.range_in = range_in
+        self.pel = fallback(pel, 1 + int(not self.is_hd))
+
+        planes = normalize_planes(self.clip, planes)
+
+        self.is_gray = planes == [0]
+
+        self.planes, self.mv_plane = planes_to_mvtools(planes)
+
+        self.chroma = 1 in self.planes or 2 in self.planes
+
+        if isinstance(vectors, MVTools):
+            self.vectors = vectors.vectors
+        elif isinstance(vectors, MotionVectors):
+            self.vectors = vectors
+        else:
+            self.vectors = MotionVectors()
+
+        self.super_args = fallback(super_args, dict[str, Any]())
+        self.analyze_args = fallback(analyze_args, dict[str, Any]())
+        self.recalculate_args = fallback(recalculate_args, dict[str, Any]())
+        self.compensate_args = fallback(compensate_args, dict[str, Any]())
+
+        self.hpad = fallback(hpad, 8 if self.is_hd else 16)
+        self.hpad_uhd = self.hpad // 2 if self.is_uhd else self.hpad
+
+        self.vpad = fallback(vpad, 8 if self.is_hd else 16)
+        self.vpad_half = self.vpad // 2 if self.is_uhd else self.vpad
+
+        if self.source_type is not FieldBased.PROGRESSIVE:
+            self.workclip = self.clip.std.SeparateFields(self.source_type.is_tff)
+        else:
+            self.workclip = self.clip
+
+        self.high_precision = high_precision
+
+        if self.high_precision:
+            self.workclip = depth(self.workclip, 32)
+
+        self.mvtools = MVToolsPlugin.from_video(self.workclip)
+
+        self.analyze_func_kwargs = dict(
+            rfilter=rfilter, overlap=overlap, range_conversion=range_conversion, search=search, sharp=sharp,
+            block_size=block_size, sad_mode=sad_mode, motion=motion, prefilter=prefilter, pel_type=pel_type
+        )
+
+    def analyze(
+        self,
+        block_size: int | None = None,
+        overlap: int | None = None,
+        range_conversion: float | None = None,
+        search: SearchMode | SearchMode.Config | None = None,
+        sharp: int | None = None, rfilter: int | None = None,
+        sad_mode: SADMode | tuple[SADMode, SADMode] | None = None,
+        motion: MotionMode.Config | None = None,
+        prefilter: Prefilter | vs.VideoNode | None = None,
+        pel_type: PelType | tuple[PelType, PelType] | None = None,
+        *, ref: vs.VideoNode | None = None, inplace: bool = False
+    ) -> MotionVectors:
+        """@@PLACEHOLDER@@"""
+
+        ref = self.get_ref_clip(ref, self.__class__.analyze)
+
+        block_size = kwargs_fallback(block_size, (self.analyze_func_kwargs, 'block_size'), 16 if self.is_hd else 8)
+        blocksize = max(self.refine and 2 ** (self.refine + 2), block_size)
+
+        halfblocksize = max(8, blocksize // 2)
+        halfoverlap = max(2, halfblocksize // 2)
+
+        overlap = kwargs_fallback(overlap, (self.analyze_func_kwargs, 'overlap'), halfblocksize)
+
+        rfilter = kwargs_fallback(rfilter, (self.analyze_func_kwargs, 'rfilter'), 3)
+
+        range_conversion = kwargs_fallback(range_conversion, (self.analyze_func_kwargs, 'range_conversion'), 5.0)
+
+        sharp = kwargs_fallback(sharp, (self.analyze_func_kwargs, 'sharp'), 2)
+
+        search = kwargs_fallback(  # type: ignore[assignment]
+            search, (self.analyze_func_kwargs, 'search'),
+            SearchMode.HEXAGON if self.refine else SearchMode.DIAMOND
+        )
+
+        motion = kwargs_fallback(
+            motion, (self.analyze_func_kwargs, 'motion'),
+            MotionMode.VECT_NOSCALING if (
+                ref.format.bits_per_sample == 32
+            ) else MotionMode.from_param(not self.is_hd)
+        )
+
+        if isinstance(search, SearchMode):
+            search = search(is_uhd=self.is_uhd, refine=self.refine, truemotion=motion.truemotion)
+
+        assert search
+
+        sad_mode = kwargs_fallback(  # type: ignore[assignment]
+            sad_mode, (self.analyze_func_kwargs, 'sad_mode'), SADMode.SATD
+        )
+
+        prefilter = kwargs_fallback(  # type: ignore[assignment]
+            prefilter, (self.analyze_func_kwargs, 'prefilter'), Prefilter.AUTO
+        )
+
+        pel_type = kwargs_fallback(  # type: ignore[assignment]
+            pel_type, (self.analyze_func_kwargs, 'pel_type'), PelType.AUTO
+        )
+
+        if not isinstance(pel_type, tuple):
+            pel_type = (pel_type, pel_type)  # type: ignore[assignment]
+
+        vectors = MotionVectors() if inplace else self.vectors
+
+        if isinstance(sad_mode, tuple):
+            if not sad_mode[1].is_satd:
+                raise CustomValueError('The SADMode for recalculation must use SATD!', self.__class__)
+            sad_mode, recalc_sad_mode = sad_mode
+        else:
+            sad_mode, recalc_sad_mode = sad_mode, SADMode.SATD
+
+        if isinstance(prefilter, Prefilter):
+            prefilter = prefilter(ref, self.planes)
+
+            if self.range_in.is_limited:
+                prefilter = prefilter_to_full_range(prefilter, range_conversion, self.planes)
+
+        assert prefilter is not None
+
+        if self.high_precision:
+            prefilter = depth(prefilter, 32)
+
+        check_ref_clip(ref, prefilter)
+
+        pelclip, pelclip2 = self.get_subpel_clips(prefilter, ref, pel_type)  # type: ignore[arg-type]
+
+        common_args = dict[str, Any](
+            sharp=sharp, pel=self.pel, vpad=self.vpad_half, hpad=self.hpad_uhd, chroma=self.chroma
+        ) | self.super_args
+        super_render_args = common_args | dict(levels=1, hpad=self.hpad, vpad=self.vpad, chroma=not self.is_gray)
+
+        if pelclip or pelclip2:
+            common_args |= dict(pelclip=pelclip)
+            super_render_args |= dict(pelclip=pelclip2)
+
+        super_search = self.mvtools.Super(ref, **(dict(rfilter=rfilter) | common_args))
+        super_render = self.mvtools.Super(self.workclip, **super_render_args)
+        super_recalculate = self.mvtools.Super(
+            prefilter, **(dict(levels=1) | common_args)
+        ) if self.refine else super_render
+
+        recalculate_SAD = round(exp(-101. / (150 * 0.83)) * 360)
+        t2 = (self.tr * 2 if self.tr > 1 else self.tr) if self.source_type.is_inter else self.tr
+
+        analyse_args = dict[str, Any](
+            dct=sad_mode, pelsearch=search.pel, blksize=blocksize, overlap=overlap, search=search.mode,
+            truemotion=motion.truemotion, searchparam=search.param, chroma=self.chroma,
+            plevel=0, pglobal=11
+        ) | self.analyze_args
+
+        recalc_args = dict[str, Any](
+            search=0, dct=recalc_sad_mode, thsad=recalculate_SAD, blksize=halfblocksize, overlap=halfoverlap,
+            truemotion=motion.truemotion, searchparam=search.param_recalc, chroma=self.chroma
+        ) | self.recalculate_args
+
+        if self.mvtools is MVToolsPlugin.FLOAT_NEW:
+            vmulti = self.mvtools.Analyse(super_search, radius=t2, **analyse_args)
+
+            if self.source_type.is_inter:
+                vmulti = vmulti.std.SelectEvery(4, 2, 3)
+
+            vectors.vmulti = vmulti
+
+            for i in range(self.refine):
+                recalc_args.update(blksize=blocksize / 2 ** i, overlap=blocksize / 2 ** (i + 1))
+                vectors.vmulti = self.mvtools.Recalculate(super_recalculate, vectors.vmulti, **recalc_args)
+        else:
+            def _add_vector(delta: int, analyze: bool = True) -> None:
+                for way in MVWay:
+                    if analyze:
+                        vect = self.mvtools.Analyse(super_search, isb=way.isb, delta=delta, **analyse_args)
+                    else:
+                        vect = self.mvtools.Recalculate(super_recalculate, vectors.get_mv(way, delta), **recalc_args)
+
+                    vectors.set_mv(way, delta, vect)
+
+            for i in range(1, self.tr + 1):
+                _add_vector(i)
+
+            if self.refine:
+                refblks = blocksize
+
+                for i in range(1, t2 + 1):
+                    if not vectors.got_mv(MVWay.BACK, i) or not vectors.got_mv(MVWay.FWRD, i):
+                        continue
+
+                    for j in range(1, self.refine):
+                        val = (refblks / 2 ** j)
+
+                        if val > 128:
+                            refblks = 128
+                        elif val < 4:
+                            refblks = blocksize
+
+                        recalc_args.update(blksize=refblks / 2 ** j, overlap=refblks / 2 ** (j + 1))
+
+                        _add_vector(i, False)
+
+        vectors.super_render = super_render
+
+        return vectors
+
+    def get_vectors_bf(self, *, inplace: bool = False) -> tuple[list[vs.VideoNode], list[vs.VideoNode]]:
+        """@@PLACEHOLDER@@"""
+
+        vectors = self.vectors if self.vectors.got_vectors else self.analyze(inplace=inplace)
+
+        t2 = (self.tr * 2 if self.tr > 1 else self.tr) if self.source_type.is_inter else self.tr
+
+        vectors_backward = list[vs.VideoNode]()
+        vectors_forward = list[vs.VideoNode]()
+
+        if self.mvtools is MVToolsPlugin.FLOAT_NEW:
+            vmulti = vectors.vmulti
+
+            for i in range(0, t2 * 2, 2):
+                vectors_backward.append(vmulti.std.SelectEvery(t2 * 2, i))
+                vectors_forward.append(vmulti.std.SelectEvery(t2 * 2, i + 1))
+        else:
+            it = 1 + int(self.source_type.is_inter)
+            for i in range(it, t2 + 1, it):
+                vectors_backward.append(vectors.get_mv(MVWay.BACK, i))
+                vectors_forward.append(vectors.get_mv(MVWay.FWRD, i))
+
+        return (vectors_backward, vectors_forward)
+
+    def compensate(
+        self, func: GenericVSFunction, thSAD: int = 150, *, ref: vs.VideoNode | None = None, **kwargs: Any
+    ) -> vs.VideoNode:
+        """@@PLACEHOLDER@@"""
+
+        ref = self.get_ref_clip(ref, self.__class__.compensate)
+
+        vect_b, vect_f = self.get_vectors_bf()
+
+        compensate_args = dict(
+            super=self.vectors.super_render, thsad=thSAD,
+            tff=self.source_type.is_inter and self.source_type.value or None
+        ) | self.compensate_args
+
+        comp_back, comp_forw = [
+            [self.mvtools.Compensate(ref, vectors=vect, **compensate_args) for vect in vectors]
+            for vectors in (reversed(vect_b), vect_f)
+        ]
+
+        comp_clips = [*comp_forw, ref, *comp_back]
+        n_clips = len(comp_clips)
+
+        interleaved = core.std.Interleave(comp_clips)
+
+        processed = func(interleaved, **kwargs)
+
+        return processed.std.SelectEvery(cycle=n_clips, offsets=ceil(n_clips / 2))
+
+    def degrain(
+        self, thSAD: int | tuple[int, int] = 300, limit: int | tuple[int, int] = 255,
+        thSCD: tuple[int | None, int | None] = (None, 130),
+        *, ref: vs.VideoNode | None = None
+    ) -> vs.VideoNode:
+        """@@PLACEHOLDER@@"""
+
+        ref = self.get_ref_clip(ref, self.__class__.degrain)
+
+        thSAD, thSADC = normalize_seq(thSAD, 2)
+        limit, limitC = normalize_seq(limit, 2)
+        thSCD1, thSCD2 = thSCD
+
+        thSAD = round(exp(-101. / (thSAD * 0.83)) * 360)
+        thSADC = fallback(thSADC, round(thSAD * 0.18875 * exp(2 * 0.693)))
+
+        thSCD1 = fallback(thSCD1, round(0.35 * thSAD + 260))
+        thSCD2 = fallback(thSCD2, 130)
+
+        vect_b, vect_f = self.get_vectors_bf()
+
+        degrain_args = dict[str, Any](thscd1=thSCD1, thscd2=thSCD2, plane=self.mv_plane)
+
+        if self.mvtools is MVToolsPlugin.INTEGER:
+            degrain_args.update(thsad=thSAD, thsadc=thSADC, limit=limit, limitc=limitC)
+        else:
+            degrain_args.update(thsad=[thSAD, thSADC, thSADC], limit=[limit, limitC])
+
+            if self.mvtools is MVToolsPlugin.FLOAT_NEW:
+                degrain_args.update(thsad2=[thSAD / 2, thSADC / 2])
+
+        if self.mvtools is MVToolsPlugin.FLOAT_NEW:
+            output = self.mvtools.Degrain()(ref, self.vectors.super_render, self.vectors.vmulti, **degrain_args)
+        else:
+            output = self.mvtools.Degrain(self.tr)(
+                ref, self.vectors.super_render, *chain.from_iterable(zip(vect_b, vect_f)), **degrain_args
+            )
+
+        return output.std.DoubleWeave(self.source_type.value) if self.source_type.is_inter else output
+
+    def get_ref_clip(self, ref: vs.VideoNode | None, func: FuncExceptT) -> ConstantFormatVideoNode:
+        ref = fallback(ref, self.workclip)
+
+        check_ref_clip(self.workclip, ref)
+
+        if self.high_precision:
+            ref = depth(ref, 32)
+
+        assert check_variable(ref, func)
+
+        return ref
+
+    def get_subpel_clips(
+        self, pref: vs.VideoNode, ref: vs.VideoNode, pel_type: tuple[PelType, PelType]
+    ) -> tuple[vs.VideoNode | None, vs.VideoNode | None]:
+        """@@PLACEHOLDER@@"""
+
+        return tuple(  # type: ignore[return-value]
+            None if ptype is PelType.NONE else ptype(  # type: ignore[misc]
+                clip, self.pel, default=PelType.WIENER if is_ref else PelType.BICUBIC
+            ) for is_ref, ptype, clip in zip((False, True), pel_type, (pref, ref))
+        )