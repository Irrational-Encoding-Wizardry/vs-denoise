--- conflicted
+++ resolved
@@ -28,75 +28,13 @@
 ]
 
 
-<<<<<<< HEAD
-class Prefilter(CustomIntEnum):
-    """
-    Enum representing available filters.
-    These are mainly thought as prefilters for :py:attr:`MVTools`,
-    but can be used standalone as-is.
-    """
-
-    AUTO = -2
-    """Automatically decide what filter to use."""
-
-    NONE = -1
-    """Don't use any filters. Will return the clip as-is."""
-
-    MINBLUR1 = 0
-    """A gaussian/temporal median merge of radius 1."""
-
-    MINBLUR2 = 1
-    """A gaussian/temporal median merge of radius 2."""
-
-    MINBLUR3 = 2
-    """A gaussian/temporal median merge of radius 3."""
-
-    MINBLURFLUX = 3
-    """:py:attr:`MINBLUR2` with temporal/spatial average."""
-
-    DFTTEST = 4
-    """Denoising in frequency domain with dfttest with adaptive mask for retaining lineart."""
-
-    KNLMEANSCL = 5
-    """Denoising with KNLMeansCL, then postprocessed to remove low frequencies."""
-
-    BM3D = 6
-    """Normal spatio-temporal denoising with the BM3D denoiser."""
-
-    BM3D_CPU = 7
-    """@@PLACEHOLDER@@"""
-
-    BM3D_CUDA = 8
-    """@@PLACEHOLDER@@"""
-
-    BM3D_CUDA_RTC = 9
-    """@@PLACEHOLDER@@"""
-
-    DGDENOISE = 10
-    """@@PLACEHOLDER@@"""
-
-    HALFBLUR = 11
-    """@@PLACEHOLDER@@"""
-
-    GAUSSBLUR1 = 12
-    """@@PLACEHOLDER@@"""
-
-    GAUSSBLUR2 = 13
-    """@@PLACEHOLDER@@"""
-
-    @disallow_variable_format
-    @disallow_variable_resolution
-    def __call__(self, clip: vs.VideoNode, planes: PlanesT = None, **kwargs: Any) -> vs.VideoNode:
-        """@@PLACEHOLDER@@"""
-
-=======
 class PrefilterBase(CustomIntEnum):
     def __call__(  # type: ignore
         self: Prefilter, clip: vs.VideoNode, /, planes: PlanesT = None, **kwargs: Any
     ) -> vs.VideoNode:
+        """@@PLACEHOLDER@@"""
         assert check_variable(clip, self)
 
->>>>>>> 3db890eb
         pref_type = Prefilter.MINBLUR3 if self == Prefilter.AUTO else self
 
         bits = get_depth(clip)
@@ -199,19 +137,51 @@
 
 
 class Prefilter(PrefilterBase):
+        """
+    Enum representing available filters.
+    These are mainly thought as prefilters for :py:attr:`MVTools`,
+    but can be used standalone as-is.
+    """
+
     AUTO = -2
+    """Automatically decide what filter to use."""
+
     NONE = -1
+    """Don't use any filters. Will return the clip as-is."""
+
     MINBLUR1 = 0
+    """A gaussian/temporal median merge of radius 1."""
+
     MINBLUR2 = 1
+    """A gaussian/temporal median merge of radius 2."""
+
     MINBLUR3 = 2
+    """A gaussian/temporal median merge of radius 3."""
+
     MINBLURFLUX = 3
+    """:py:attr:`MINBLUR2` with temporal/spatial average."""
+
     DFTTEST = 4
+    """Denoising in frequency domain with dfttest with adaptive mask for retaining lineart."""
+
     KNLMEANSCL = 5
+    """Denoising with KNLMeansCL, then postprocessed to remove low frequencies."""
+
     BM3D = 6
+    """Normal spatio-temporal denoising with the BM3D denoiser."""
+
     SCALEDBLUR = 7
+    """@@PLACEHOLDER@@"""
+
     GAUSSBLUR = 8
+    """@@PLACEHOLDER@@"""
+
     GAUSSBLUR1 = 9
+    """@@PLACEHOLDER@@"""
+
     GAUSSBLUR2 = 10
+    """@@PLACEHOLDER@@"""
+
 
     if TYPE_CHECKING:
         from .prefilters import Prefilter
@@ -394,15 +364,10 @@
         from .prefilters import PelType
 
         class CUSTOM(Scaler, PelType):  # type: ignore
-<<<<<<< HEAD
             """@@PLACEHOLDER@@"""
 
             def __init__(self, scaler: str | Type[Scaler] | Scaler, **kwargs: Any) -> None:
                 """@@PLACEHOLDER@@"""
-=======
-            def __init__(self, scaler: str | type[Scaler] | Scaler, **kwargs: Any) -> None:
-                ...
->>>>>>> 3db890eb
 
             def scale(  # type: ignore
                 self, clip: vs.VideoNode, width: int, height: int, shift: tuple[float, float] = (0, 0), **kwargs: Any
