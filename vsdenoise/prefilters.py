"""
This module implements prefilters for denoisers
"""

from __future__ import annotations

from math import ceil, sin
from typing import TYPE_CHECKING, Any, Type

from vsaa import Nnedi3, Znedi3
from vsexprtools import ExprOp, norm_expr, aka_expr_available
from vskernels import Bicubic, BicubicZopti, Bilinear, Scaler, ScalerT
from vsrgtools import gauss_blur, min_blur, replace_low_frequencies, blur
from vstools import (
    ColorRange, CustomRuntimeError, DitherType, PlanesT, core, depth, disallow_variable_format,
    disallow_variable_resolution, get_depth, get_neutral_value, get_peak_value, get_y, join, normalize_planes,
    scale_8bit, scale_value, split, vs, CustomEnum, CustomIntEnum, clamp
)

from .bm3d import BM3D as BM3DM
from .bm3d import BM3DCPU, AbstractBM3D, BM3DCuda, BM3DCudaRTC, Profile
from .knlm import ChannelMode, knl_means_cl

__all__ = [
    'Prefilter', 'prefilter_to_full_range',
    'PelType'
]


<<<<<<< HEAD
class Prefilter(IntEnum):
    """@@PLACEHOLDER@@"""

=======
class Prefilter(CustomIntEnum):
>>>>>>> 10501526
    AUTO = -2
    """@@PLACEHOLDER@@"""

    NONE = -1
    """@@PLACEHOLDER@@"""

    MINBLUR1 = 0
    """@@PLACEHOLDER@@"""

    MINBLUR2 = 1
    """@@PLACEHOLDER@@"""

    MINBLUR3 = 2
    """@@PLACEHOLDER@@"""

    MINBLURFLUX = 3
    """@@PLACEHOLDER@@"""

    DFTTEST = 4
    """@@PLACEHOLDER@@"""

    KNLMEANSCL = 5
    """@@PLACEHOLDER@@"""

    BM3D = 6
    """@@PLACEHOLDER@@"""

    BM3D_CPU = 7
    """@@PLACEHOLDER@@"""

    BM3D_CUDA = 8
    """@@PLACEHOLDER@@"""

    BM3D_CUDA_RTC = 9
    """@@PLACEHOLDER@@"""

    DGDENOISE = 10
    """@@PLACEHOLDER@@"""

    HALFBLUR = 11
    """@@PLACEHOLDER@@"""

    GAUSSBLUR1 = 12
    """@@PLACEHOLDER@@"""

    GAUSSBLUR2 = 13
    """@@PLACEHOLDER@@"""

    @disallow_variable_format
    @disallow_variable_resolution
    def __call__(self, clip: vs.VideoNode, planes: PlanesT = None, **kwargs: Any) -> vs.VideoNode:
        """@@PLACEHOLDER@@"""

        pref_type = Prefilter.MINBLUR3 if self == Prefilter.AUTO else self

        bits = get_depth(clip)
        peak = get_peak_value(clip)
        planes = normalize_planes(clip, planes)

        if pref_type == Prefilter.NONE:
            return clip

        if pref_type.value in {0, 1, 2}:
            return min_blur(clip, pref_type.value, planes)

        if pref_type == Prefilter.MINBLURFLUX:
            return min_blur(clip, 2, planes).flux.SmoothST(2, 2, planes)

        if pref_type == Prefilter.DFTTEST:
            dftt_args = dict[str, Any](
                tbsize=1, sbsize=12, sosize=6, swin=2, slocation=[
                    0.0, 4.0, 0.2, 9.0, 1.0, 15.0
                ]
            ) | kwargs

            dfft = clip.dfttest.DFTTest(**dftt_args)

            i, j = (scale_value(x, 8, bits, range_out=ColorRange.FULL) for x in (16, 75))

            pref_mask = norm_expr(
                get_y(clip),
                f'x {i} < {peak} x {j} > 0 {peak} x {i} - {peak} {j} {i} - / * - ? ?'
            )

            return dfft.std.MaskedMerge(clip, pref_mask, planes)

        if pref_type == Prefilter.KNLMEANSCL:
            knl = knl_means_cl(clip, 7.0, 1, 2, 2, ChannelMode.from_planes(planes), **kwargs)

            return replace_low_frequencies(knl, clip, 600 * (clip.width / 1920), False, planes)

        if pref_type in {Prefilter.BM3D, Prefilter.BM3D_CPU, Prefilter.BM3D_CUDA, Prefilter.BM3D_CUDA_RTC}:
            bm3d_arch: Type[AbstractBM3D]

            if pref_type == Prefilter.BM3D:
                bm3d_arch, sigma, profile = BM3DM, 10, Profile.FAST
            elif pref_type == Prefilter.BM3D_CPU:
                bm3d_arch, sigma, profile = BM3DCPU, 10, Profile.LOW_COMPLEXITY
            elif pref_type == Prefilter.BM3D_CUDA:
                bm3d_arch, sigma, profile = BM3DCuda, 8, Profile.NORMAL
            elif pref_type == Prefilter.BM3D_CUDA_RTC:
                bm3d_arch, sigma, profile = BM3DCudaRTC, 8, Profile.NORMAL
            else:
                raise ValueError

            sigmas = [sigma if 0 in planes else 0, sigma if (1 in planes or 2 in planes) else 0]

            bm3d_args = dict[str, Any](sigma=sigmas, radius=1, profile=profile) | kwargs

            return bm3d_arch(clip, **bm3d_args).clip

        if pref_type == Prefilter.DGDENOISE:
            # dgd = core.dgdecodenv.DGDenoise(pref, 0.10)

            # pref = replace_low_frequencies(dgd, pref, w / 2)
            return gauss_blur(clip, 1, planes=planes, **kwargs)

        if pref_type == Prefilter.HALFBLUR:
            half_clip = Bilinear.scale(clip, clip.width // 2, clip.height // 2)

            boxblur = blur(half_clip, planes=planes)

            return Bilinear.scale(boxblur, clip.width, clip.height)

        if pref_type in {Prefilter.GAUSSBLUR1, Prefilter.GAUSSBLUR2}:
            boxblur = blur(clip, planes=planes)

            gaussblur = gauss_blur(boxblur, 1.75, planes=planes, **kwargs)

            if pref_type == Prefilter.GAUSSBLUR2:
                i2, i7 = (scale_8bit(clip, x) for x in (2, 7))

                merge_expr = f'x {i7} + y < x {i2} + x {i7} - y > x {i2} - x 51 * y 49 * + 100 / ? ?'
            else:
                merge_expr = 'x 0.9 * y 0.1 * +'

            return norm_expr([gaussblur, clip], merge_expr, planes)

        return clip


def prefilter_to_full_range(pref: vs.VideoNode, range_conversion: float, planes: PlanesT = None) -> vs.VideoNode:
    """@@PLACEHOLDER@@"""

    planes = normalize_planes(pref, planes)

    work_clip, *chroma = split(pref) if planes == [0] else (pref, )

    assert (fmt := work_clip.format) and pref.format

    bits = get_depth(pref)
    is_integer = fmt.sample_type == vs.INTEGER

    # Luma expansion TV->PC (up to 16% more values for motion estimation)
    if range_conversion >= 1.0:
        neutral = get_neutral_value(work_clip, True)
        max_val = get_peak_value(work_clip)

        c = sin(0.0625)
        k = (range_conversion - 1) * c

        if is_integer:
            t = f'x {scale_8bit(pref, 16)} - {scale_8bit(pref, 219)} / {ExprOp.clamp(0, 1)}'
        else:
            t = ExprOp.clamp(0, 1, 'x').to_str()

        head = f'{k} {1 + c} {(1 + c) * c}'

        if aka_expr_available:
            head = f'{t} T! {head}'
            t = 'T@'

        luma_expr = f'{head} {t} {c} + / - * {t} 1 {k} - * +'

        if is_integer:
            luma_expr += f' {max_val} *'

        pref_full = norm_expr(work_clip, (luma_expr, f'x {neutral} - 128 * 112 / {neutral} +'), planes)
    elif range_conversion > 0.0:
        pref_full = work_clip.retinex.MSRCP(None, range_conversion, None, False, True)
    else:
        pref_full = depth(
            work_clip, bits, range_out=ColorRange.FULL, range_in=ColorRange.LIMITED, dither_type=DitherType.NONE
        )

    if chroma:
        return join(pref_full, *chroma, family=pref.format.color_family)

    return pref_full


<<<<<<< HEAD
class PelType(IntEnum):
    """@@PLACEHOLDER@@"""

=======
if TYPE_CHECKING:
    PelTypeBase = CustomEnum
else:
    class PelTypeBase(CustomEnum):
        ...

    class CUSTOM(Scaler):
        def __init__(self, scaler: str | Type[Scaler] | Scaler, **kwargs: Any) -> None:
            self.scaler = Scaler.ensure_obj(scaler)
            self.kwargs = kwargs

        @disallow_variable_format
        @disallow_variable_resolution
        def __call__(
            self, clip: vs.VideoNode, pel: int, subpixel: int = 3,
            default: ScalerT | None = None, **kwargs: Any
        ) -> vs.VideoNode:
            return PelType.__call__(self.scaler, clip, pel, subpixel, default, **(self.kwargs | kwargs))

        def scale(
            self, clip: vs.VideoNode, width: int, height: int, shift: tuple[float, float] = (0, 0), **kwargs: Any
        ) -> vs.VideoNode:
            self.scaler.scale(clip, width, height, shift, **kwargs)

    BICUBIC = CUSTOM(Bicubic)
    WIENER = CUSTOM(BicubicZopti)

    PelTypeBase.CUSTOM = CUSTOM
    PelTypeBase.BICUBIC = BICUBIC
    PelTypeBase.WIENER = WIENER


class PelType(int, PelTypeBase):
>>>>>>> 10501526
    AUTO = -1
    """@@PLACEHOLDER@@"""

    NONE = 0
<<<<<<< HEAD
    """@@PLACEHOLDER@@"""

    BICUBIC = 1
    """@@PLACEHOLDER@@"""

    WIENER = 2
    """@@PLACEHOLDER@@"""

=======
>>>>>>> 10501526
    NNEDI3 = 4
    """@@PLACEHOLDER@@"""

    if TYPE_CHECKING:
        from .prefilters import PelType

        class CUSTOM(Scaler, PelType):  # type: ignore
            def __init__(self, scaler: str | Type[Scaler] | Scaler, **kwargs: Any) -> None:
                ...

            def scale(  # type: ignore
                self, clip: vs.VideoNode, width: int, height: int, shift: tuple[float, float] = (0, 0), **kwargs: Any
            ) -> vs.VideoNode:
                ...

        BICUBIC: CUSTOM
        WIENER: CUSTOM

        def __new__(cls, value: int) -> PelType:
            ...

        def __init__(self, value: int) -> None:
            ...

    @disallow_variable_format
    @disallow_variable_resolution
<<<<<<< HEAD
    def __call__(self, clip: vs.VideoNode, pel: int, **kwargs: Any) -> vs.VideoNode:
        """@@PLACEHOLDER@@"""

=======
    def __call__(
        pel_type: Scaler | PelType, clip: vs.VideoNode, pel: int, subpixel: int = 3,
        default: ScalerT | PelType | None = None, **kwargs: Any
    ) -> vs.VideoNode:
>>>>>>> 10501526
        assert clip.format

        if pel_type is PelType.NONE or pel <= 1:
            return clip

        if pel_type is PelType.AUTO:
            if subpixel == 4:
                pel_type = PelType.NNEDI3
            elif default:
                pel_type = default if isinstance(default, PelType) else Scaler.ensure_obj(default)
            else:
                pel_type = PelType(1 << 3 - ceil(clip.height / 1000))

        if pel_type == PelType.NNEDI3:
            nnedicl, nnedi, znedi = (hasattr(core, ns) for ns in ('nnedi3cl', 'nnedi3', 'znedi3'))
            do_nnedi = (nnedicl or nnedi) and not znedi

            if not any((nnedi, znedi, nnedicl)):
                raise CustomRuntimeError('Missing any nnedi3 implementation!', PelType.NNEDI3)

            kwargs |= {'nsize': 0, 'nns': clamp(((pel - 1) // 2) + 1, 0, 4), 'qual': clamp(pel - 1, 1, 3)} | kwargs

            pel_type = Nnedi3(**kwargs, opencl=nnedicl) if do_nnedi else Znedi3(**kwargs)

        assert isinstance(pel_type, Scaler)

        return pel_type.scale(clip, clip.width * pel, clip.height * pel, **kwargs)<|MERGE_RESOLUTION|>--- conflicted
+++ resolved
@@ -27,66 +27,27 @@
 ]
 
 
-<<<<<<< HEAD
-class Prefilter(IntEnum):
-    """@@PLACEHOLDER@@"""
-
-=======
 class Prefilter(CustomIntEnum):
->>>>>>> 10501526
     AUTO = -2
-    """@@PLACEHOLDER@@"""
-
     NONE = -1
-    """@@PLACEHOLDER@@"""
-
     MINBLUR1 = 0
-    """@@PLACEHOLDER@@"""
-
     MINBLUR2 = 1
-    """@@PLACEHOLDER@@"""
-
     MINBLUR3 = 2
-    """@@PLACEHOLDER@@"""
-
     MINBLURFLUX = 3
-    """@@PLACEHOLDER@@"""
-
     DFTTEST = 4
-    """@@PLACEHOLDER@@"""
-
     KNLMEANSCL = 5
-    """@@PLACEHOLDER@@"""
-
     BM3D = 6
-    """@@PLACEHOLDER@@"""
-
     BM3D_CPU = 7
-    """@@PLACEHOLDER@@"""
-
     BM3D_CUDA = 8
-    """@@PLACEHOLDER@@"""
-
     BM3D_CUDA_RTC = 9
-    """@@PLACEHOLDER@@"""
-
     DGDENOISE = 10
-    """@@PLACEHOLDER@@"""
-
     HALFBLUR = 11
-    """@@PLACEHOLDER@@"""
-
     GAUSSBLUR1 = 12
-    """@@PLACEHOLDER@@"""
-
     GAUSSBLUR2 = 13
-    """@@PLACEHOLDER@@"""
 
     @disallow_variable_format
     @disallow_variable_resolution
     def __call__(self, clip: vs.VideoNode, planes: PlanesT = None, **kwargs: Any) -> vs.VideoNode:
-        """@@PLACEHOLDER@@"""
-
         pref_type = Prefilter.MINBLUR3 if self == Prefilter.AUTO else self
 
         bits = get_depth(clip)
@@ -176,8 +137,6 @@
 
 
 def prefilter_to_full_range(pref: vs.VideoNode, range_conversion: float, planes: PlanesT = None) -> vs.VideoNode:
-    """@@PLACEHOLDER@@"""
-
     planes = normalize_planes(pref, planes)
 
     work_clip, *chroma = split(pref) if planes == [0] else (pref, )
@@ -225,11 +184,6 @@
     return pref_full
 
 
-<<<<<<< HEAD
-class PelType(IntEnum):
-    """@@PLACEHOLDER@@"""
-
-=======
 if TYPE_CHECKING:
     PelTypeBase = CustomEnum
 else:
@@ -263,24 +217,9 @@
 
 
 class PelType(int, PelTypeBase):
->>>>>>> 10501526
     AUTO = -1
-    """@@PLACEHOLDER@@"""
-
     NONE = 0
-<<<<<<< HEAD
-    """@@PLACEHOLDER@@"""
-
-    BICUBIC = 1
-    """@@PLACEHOLDER@@"""
-
-    WIENER = 2
-    """@@PLACEHOLDER@@"""
-
-=======
->>>>>>> 10501526
     NNEDI3 = 4
-    """@@PLACEHOLDER@@"""
 
     if TYPE_CHECKING:
         from .prefilters import PelType
@@ -305,16 +244,10 @@
 
     @disallow_variable_format
     @disallow_variable_resolution
-<<<<<<< HEAD
-    def __call__(self, clip: vs.VideoNode, pel: int, **kwargs: Any) -> vs.VideoNode:
-        """@@PLACEHOLDER@@"""
-
-=======
     def __call__(
         pel_type: Scaler | PelType, clip: vs.VideoNode, pel: int, subpixel: int = 3,
         default: ScalerT | PelType | None = None, **kwargs: Any
     ) -> vs.VideoNode:
->>>>>>> 10501526
         assert clip.format
 
         if pel_type is PelType.NONE or pel <= 1:
