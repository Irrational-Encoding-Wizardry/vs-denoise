--- conflicted
+++ resolved
@@ -13,20 +13,10 @@
 from enum import Enum
 from typing import Any, ClassVar, Dict, NamedTuple, Optional, Sequence, Union, cast, final
 
-<<<<<<< HEAD
-import vapoursynth as vs
-from vskernels import Bicubic, Kernel, KernelT
-from vstools import DitherType, get_y, iterate
-
-from .types import _PluginBm3dcpuCoreUnbound, _PluginBm3dcuda_rtcCoreUnbound, _PluginBm3dcudaCoreUnbound
-
-core = vs.core
-=======
 from vskernels import Bicubic, Kernel, KernelT
 from vstools import DitherType, core, get_y, iterate, vs
 
 from .types import _PluginBm3dcpuCoreUnbound, _PluginBm3dcuda_rtcCoreUnbound, _PluginBm3dcudaCoreUnbound
->>>>>>> e0c791ea
 
 
 @final
@@ -37,15 +27,10 @@
     https://github.com/HomeOfVapourSynthEvolution/VapourSynth-BM3D#profile-default
     """
     FAST = 'fast'
-    """@@PLACEHOLDER@@"""
     LOW_COMPLEXITY = 'lc'
-    """@@PLACEHOLDER@@"""
     NORMAL = 'np'
-    """@@PLACEHOLDER@@"""
     HIGH = 'high'
-    """@@PLACEHOLDER@@"""
     VERY_NOISY = 'vn'
-    """@@PLACEHOLDER@@"""
 
     F = FAST
     LC = LOW_COMPLEXITY
@@ -68,9 +53,7 @@
     is_gray: bool
 
     basic_args: Dict[str, Any]
-    """@@PLACEHOLDER@@"""
     final_args: Dict[str, Any]
-    """@@PLACEHOLDER@@"""
 
     _refv: vs.VideoNode
     _clip: vs.VideoNode
@@ -147,31 +130,24 @@
             self.is_gray = True
 
     def yuv2opp(self, clip: vs.VideoNode) -> vs.VideoNode:
-<<<<<<< HEAD
-        """@@PLACEHOLDER@@"""
-=======
->>>>>>> e0c791ea
         return self.rgb2opp(self.yuv2rgb.resample(clip, vs.RGBS))
 
     def rgb2opp(self, clip: vs.VideoNode) -> vs.VideoNode:
-        """@@PLACEHOLDER@@"""
         return clip.bm3d.RGB2OPP(sample=1)
 
     def opp2rgb(self, clip: vs.VideoNode) -> vs.VideoNode:
-        """@@PLACEHOLDER@@"""
         return clip.bm3d.OPP2RGB(sample=1)
 
     def to_fullgray(self, clip: vs.VideoNode) -> vs.VideoNode:
-        """@@PLACEHOLDER@@"""
         return get_y(clip).resize.Point(format=vs.GRAYS)
 
     @abstractmethod
     def basic(self, clip: vs.VideoNode) -> vs.VideoNode:
-        """@@PLACEHOLDER@@"""
+        ...
 
     @abstractmethod
     def final(self, clip: vs.VideoNode) -> vs.VideoNode:
-        """@@PLACEHOLDER@@"""
+        ...
 
     @property
     def clip(self) -> vs.VideoNode:
