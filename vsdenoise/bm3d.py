"""
This module implements wrappers for BM3D
"""

from __future__ import annotations

__all__ = [
    'Profile', 'AbstractBM3D',
    'BM3D', 'BM3DCuda', 'BM3DCudaRTC', 'BM3DCPU'
]

from abc import ABC, abstractmethod
from typing import Any, ClassVar, NamedTuple, final

from vskernels import Bicubic, Kernel, KernelT, Point
from vstools import (
    ColorRange, CustomStrEnum, CustomValueError, DitherType, Matrix, SingleOrArr, check_variable, core, get_y, iterate,
    join, normalize_seq, vs
)

from .types import _PluginBm3dcpuCoreUnbound, _PluginBm3dcuda_rtcCoreUnbound, _PluginBm3dcudaCoreUnbound


@final
class Profile(CustomStrEnum):
    """
    BM3D profiles that set default parameters for each of them.\n
    See the original documentation for more information:\n
    https://github.com/HomeOfVapourSynthEvolution/VapourSynth-BM3D#profile-default
    """

    FAST = 'fast'
    """Profile aimed at speed"""

    LOW_COMPLEXITY = 'lc'
    """Profile for content with low complexity noise"""

    NORMAL = 'np'
    """Normal, neutral profile"""

    HIGH = 'high'
    """Profile aimed at high precision denoising"""

    VERY_NOISY = 'vn'
    """Profile for very noisy content"""


class AbstractBM3D(ABC):
    """Abstract BM3D based denoiser interface"""

    wclip: vs.VideoNode

    sigma: _Sigma
    radius: _Radius
    profile: Profile

    ref: vs.VideoNode | None

    refine: int

    yuv2rgb: Kernel
    rgb2yuv: Kernel

    is_gray: bool

<<<<<<< HEAD
    basic_args: Dict[str, Any]
    """Custom kwargs passed to bm3d for the :py:arg:`basic` clip"""

    final_args: Dict[str, Any]
    """Custom kwargs passed to bm3d for the :py:arg:`final` clip"""
=======
    basic_args: dict[str, Any]
    final_args: dict[str, Any]
>>>>>>> 8ad51e7c

    _clip: vs.VideoNode
    _format: vs.VideoFormat
    _matrix: Matrix

    class _Sigma(NamedTuple):
        y: float
        u: float
        v: float

    class _Radius(NamedTuple):
        basic: int
        final: int

    def __init__(
        self, clip: vs.VideoNode, /,
        sigma: SingleOrArr[float], radius: SingleOrArr[int] | None = None,
        profile: Profile = Profile.FAST,
        ref: vs.VideoNode | None = None,
        refine: int = 1,
        yuv2rgb: KernelT = Bicubic,
        rgb2yuv: KernelT = Bicubic
    ) -> None:
        """
        :param clip:                Source clip
        :param sigma:               Strength of denoising, valid range is [0, +inf)
        :param radius:              Temporal radius, valid range is [1, 16]
        :param profile:             Preset profiles
        :param ref:                 Reference clip used in block-matching, it replaces basic estimate
                                    If not specified, the input clip is used instead
        :param refine:              Refinement times:
                                    * 0 means basic estimate only
                                    * 1 means basic estimate with one final estimate
                                    * n means basic estimate refined with final estimate for n times
        :param yuv2rgb:             Kernel used for converting the clip from YUV to RGB
        :param rgb2yuv:             Kernel used for converting back the clip from RGB to YUV
        """
        assert check_variable(clip, self.__class__)

        self._format = clip.format
        self._clip = clip
        self._check_clips(clip, ref)
        self._matrix = Matrix.from_video(clip, True)

        self.wclip = clip

        self.sigma = self._Sigma(*normalize_seq(sigma, 3))
        self.radius = self._Radius(*normalize_seq(radius or 0, 2))

        self.profile = profile
        self.ref = ref
        self.refine = refine

        self.yuv2rgb = Kernel.ensure_obj(yuv2rgb)
        self.rgb2yuv = Kernel.ensure_obj(rgb2yuv)

        self.is_gray = clip.format.color_family == vs.GRAY

        self.basic_args = {}
        self.final_args = {}

        if self.is_gray:
            self.sigma = self.sigma._replace(u=0, v=0)
        elif sum(self.sigma[1:]) == 0:
            self.is_gray = True

    def yuv2opp(self, clip: vs.VideoNode) -> vs.VideoNode:
        """
        Convert a YUV clip to OPP colorspace.

        :param clip:    YUV clip to be processed.

        :return:        OPP clip.
        """
        return self.rgb2opp(self.yuv2rgb.resample(clip, vs.RGBS))

    def rgb2opp(self, clip: vs.VideoNode) -> vs.VideoNode:
        """
        Convert an RGB clip to OPP colorspace.

        :param clip:    RGB clip to be processed.

        :return:        OPP clip.
        """
        return clip.bm3d.RGB2OPP(sample=1)

    def opp2rgb(self, clip: vs.VideoNode) -> vs.VideoNode:
        """
        Convert an OPP clip to RGB colorspace.

        :param clip:    OPP clip to be processed.

        :return:        RGB clip.
        """
        return clip.bm3d.OPP2RGB(sample=1)

    def to_fullgray(self, clip: vs.VideoNode) -> vs.VideoNode:
        """
        Extract Y plane from GRAY/YUV clip and if not float32, upsample to it.

        :param clip:    GRAY or YUV clip to be processed.

        :return:        GRAYS clip.
        """
        return get_y(clip).resize.Point(format=vs.GRAYS)

    @abstractmethod
    def basic(self, clip: vs.VideoNode) -> vs.VideoNode:
        """
        Get the "basic" clip, used normally as `ref` for :py:attr:`final`

        :param clip:    OPP or GRAY colorspace clip to be processed.

        :return:        Denoised clip to be used as `ref`.
        """

    @abstractmethod
<<<<<<< HEAD
    def final(self, clip: vs.VideoNode) -> vs.VideoNode:
        """
        Get the "basic" clip, used normally as `ref` for :py:attr:`final`

        :param clip:    OPP or GRAY colorspace clip to be processed.

        :return:        Denoised clip to be used as `ref`.
        """
=======
    def final(self, clip: vs.VideoNode, ref: vs.VideoNode | None = None) -> vs.VideoNode:
        ...
>>>>>>> 8ad51e7c

    @property
    def clip(self) -> vs.VideoNode:
        """
        :return:    Denoised clip. ``denoised_clip = BM3D(...).clip`` is the intended use in encoding scripts.
        """
        self._preprocessing()

        # Make basic estimation
        if self.ref is None:
            refv = self.basic(self.wclip)
        else:
            if self.is_gray:
                refv = self.to_fullgray(self.ref)
            else:
                refv = self.yuv2opp(self.ref)

        # Make final estimation
        self.wclip = iterate(self.wclip, self.final, self.refine, ref=refv)

        self._post_processing()

        return self.wclip

    def _preprocessing(self) -> None:
        # Initialise the input clip
        if self.is_gray:
            self.wclip = self.to_fullgray(self.wclip)
        else:
            self.wclip = self.yuv2opp(self.wclip)

    def _post_processing(self) -> None:
        # Resize
        dither = DitherType.ERROR_DIFFUSION if DitherType.should_dither(self._format, self.wclip) else DitherType.NONE

        if self.is_gray:
            self.wclip = Point.resample(
                self.wclip, self._format.replace(color_family=vs.GRAY, subsampling_w=0, subsampling_h=0).id,
                dither_type=dither
            )
            if self._format.color_family == vs.YUV:
                self.wclip = join(self.wclip, self._clip)
        else:
            dither = DitherType.from_param(self.rgb2yuv.kwargs.get('dither_type', None)) or dither
            self.wclip = self.rgb2yuv.resample(
                self.opp2rgb(self.wclip), format=self._format, matrix=self._matrix, dither_type=dither
            )

        if self.sigma.y == 0:
            self.wclip = join(self._clip, self.wclip)

    def _check_clips(self, *clips: vs.VideoNode | None) -> None:
        for clip in clips:
            if clip:
                ColorRange.from_video(clip, True)
                Matrix.from_video(clip, True)


class BM3D(AbstractBM3D):
    """BM3D implementation by mawen1250"""
<<<<<<< HEAD
    pre: Optional[vs.VideoNode]
    """Reference clip for :py:attr:`basic`"""

=======
    pre: vs.VideoNode | None
>>>>>>> 8ad51e7c
    fp32: bool = True
    """Whether to process in int16 or float32"""

    def __init__(
        self, clip: vs.VideoNode, /,
        sigma: SingleOrArr[float], radius: SingleOrArr[int] | None = None,
        profile: Profile = Profile.FAST,
        pre: vs.VideoNode | None = None, ref: vs.VideoNode | None = None,
        refine: int = 1,
        yuv2rgb: KernelT = Bicubic,
        rgb2yuv: KernelT = Bicubic
    ) -> None:
        """
        :param clip:                Source clip
        :param sigma:               Strength of denoising, valid range is [0, +inf)
        :param radius:              Temporal radius, valid range is [1, 16]
        :param profile:             Preset profiles
        :param pre:                 Pre-filtered clip for basic estimate
                                    Should be a clip better suited for block-matching than the input clip
        :param ref:                 Reference clip used in block-matching, it replaces basic estimate
                                    If not specified, the input clip is used instead.
        :param refine:              Refinement times:
                                    * 0 means basic estimate only
                                    * 1 means basic estimate with one final estimate.
                                    * n means basic estimate refined with final estimate for n times
        :param yuv2rgb:             Kernel used for converting the clip from YUV to RGB
        :param rgb2yuv:             Kernel used for converting back the clip from RGB to YUV
        """
        super().__init__(clip, sigma, radius, profile, ref, refine, yuv2rgb, rgb2yuv)
        self._check_clips(pre)
        self.pre = pre

    def rgb2opp(self, clip: vs.VideoNode) -> vs.VideoNode:
        return clip.bm3d.RGB2OPP(self.fp32)

    def opp2rgb(self, clip: vs.VideoNode) -> vs.VideoNode:
        return clip.bm3d.OPP2RGB(self.fp32)

    def to_fullgray(self, clip: vs.VideoNode) -> vs.VideoNode:
        return get_y(clip).resize.Point(format=vs.GRAYS if self.fp32 else vs.GRAY16)

    def basic(self, clip: vs.VideoNode) -> vs.VideoNode:
        kwargs = dict[str, Any](ref=self.pre, profile=self.profile, sigma=self.sigma, matrix=100) | self.basic_args

        if self.radius.basic:
            clip = core.bm3d.VBasic(
                clip, radius=self.radius.basic, **kwargs
            ).bm3d.VAggregate(self.radius.basic, self.fp32)
        else:
            clip = core.bm3d.Basic(clip, **kwargs)

        return clip

    def final(self, clip: vs.VideoNode, ref: vs.VideoNode | None = None) -> vs.VideoNode:
        kwargs = dict[str, Any](profile=self.profile, sigma=self.sigma, matrix=100) | self.final_args

        if ref is None:
            ref = self.basic(self.wclip)

        if self.radius.final:
            clip = core.bm3d.VFinal(
                clip, ref=ref, radius=self.radius.final, **kwargs
            ).bm3d.VAggregate(self.radius.final, self.fp32)
        else:
            clip = core.bm3d.Final(clip, ref=ref, **kwargs)

        return clip

    def _preprocessing(self) -> None:
        # Initialise pre
        if self.pre is not None:
            if self.is_gray:
                self.pre = self.to_fullgray(self.pre)
            else:
                self.pre = self.yuv2opp(self.pre)

        super()._preprocessing()


class _AbstractBM3DCuda(AbstractBM3D, ABC):
    """BM3D implementation by WolframRhodium"""

    @property
    @abstractmethod
    def plugin(self) -> _PluginBm3dcudaCoreUnbound | _PluginBm3dcuda_rtcCoreUnbound | _PluginBm3dcpuCoreUnbound:
        ...

    def __init__(
        self, clip: vs.VideoNode, /,
        sigma: SingleOrArr[float], radius: SingleOrArr[int] | None = None,
        profile: Profile = Profile.FAST,
        ref: vs.VideoNode | None = None,
        refine: int = 1,
        yuv2rgb: KernelT = Bicubic,
        rgb2yuv: KernelT = Bicubic
    ) -> None:
        super().__init__(clip, sigma, radius, profile, ref, refine, yuv2rgb, rgb2yuv)
        if self.profile == Profile.VERY_NOISY:
            raise CustomValueError('Profile "VERY_NOISY" is not supported!', self.__class__)

    CUDA_BASIC_PROFILES: ClassVar[dict[str, dict[str, Any]]] = {
        Profile.FAST: dict(block_step=8, bm_range=9),
        Profile.LOW_COMPLEXITY: dict(block_step=6, bm_range=9),
        Profile.NORMAL: dict(block_step=4, bm_range=16),
        Profile.HIGH: dict(block_step=3, bm_range=16),
    }
    CUDA_FINAL_PROFILES: ClassVar[dict[str, dict[str, Any]]] = {
        Profile.FAST: dict(block_step=7, bm_range=9),
        Profile.LOW_COMPLEXITY: dict(block_step=5, bm_range=9),
        Profile.NORMAL: dict(block_step=3, bm_range=16),
        Profile.HIGH: dict(block_step=2, bm_range=16),
    }
    CUDA_VBASIC_PROFILES: ClassVar[dict[str, dict[str, Any]]] = {
        Profile.FAST: dict(block_step=8, bm_range=7, ps_num=2, ps_range=4),
        Profile.LOW_COMPLEXITY: dict(block_step=6, bm_range=9, ps_num=2, ps_range=4),
        Profile.NORMAL: dict(block_step=4, bm_range=12, ps_num=2, ps_range=5),
        Profile.HIGH: dict(block_step=3, bm_range=16, ps_num=2, ps_range=7),
    }
    CUDA_VFINAL_PROFILES: ClassVar[dict[str, dict[str, Any]]] = {
        Profile.FAST: dict(block_step=7, bm_range=7, ps_num=2, ps_range=5),
        Profile.LOW_COMPLEXITY: dict(block_step=5, bm_range=9, ps_num=2, ps_range=5),
        Profile.NORMAL: dict(block_step=3, bm_range=12, ps_num=2, ps_range=6),
        Profile.HIGH: dict(block_step=2, bm_range=16, ps_num=2, ps_range=8),
    }

    def basic(self, clip: vs.VideoNode) -> vs.VideoNode:
        if self.radius.basic:
            clip = self.plugin.BM3D(
                clip, sigma=self.sigma, radius=self.radius.basic,
                **self.CUDA_VBASIC_PROFILES[self.profile] | self.basic_args
            ).bm3d.VAggregate(self.radius.basic, 1)
        else:
            clip = self.plugin.BM3D(
                clip, sigma=self.sigma, radius=0,
                **self.CUDA_BASIC_PROFILES[self.profile] | self.basic_args
            )
        return clip

    def final(self, clip: vs.VideoNode, ref: vs.VideoNode | None = None) -> vs.VideoNode:
        if self.radius.final:
            clip = self.plugin.BM3D(
                clip, ref, self.sigma, radius=self.radius.final,
                **self.CUDA_VFINAL_PROFILES[self.profile] | self.final_args
            ).bm3d.VAggregate(self.radius.final, 1)
        else:
            clip = self.plugin.BM3D(
                clip, ref, self.sigma, radius=0,
                **self.CUDA_FINAL_PROFILES[self.profile] | self.final_args
            )
        return clip


class BM3DCuda(_AbstractBM3DCuda):
    @property
    def plugin(self) -> _PluginBm3dcudaCoreUnbound:
        return core.bm3dcuda


class BM3DCudaRTC(_AbstractBM3DCuda):
    @property
    def plugin(self) -> _PluginBm3dcuda_rtcCoreUnbound:
        return core.bm3dcuda_rtc


class BM3DCPU(_AbstractBM3DCuda):
    @property
    def plugin(self) -> _PluginBm3dcpuCoreUnbound:
        return core.bm3dcpu<|MERGE_RESOLUTION|>--- conflicted
+++ resolved
@@ -63,16 +63,11 @@
 
     is_gray: bool
 
-<<<<<<< HEAD
-    basic_args: Dict[str, Any]
+    basic_args: dict[str, Any]
     """Custom kwargs passed to bm3d for the :py:arg:`basic` clip"""
 
-    final_args: Dict[str, Any]
+    final_args: dict[str, Any]
     """Custom kwargs passed to bm3d for the :py:arg:`final` clip"""
-=======
-    basic_args: dict[str, Any]
-    final_args: dict[str, Any]
->>>>>>> 8ad51e7c
 
     _clip: vs.VideoNode
     _format: vs.VideoFormat
@@ -190,19 +185,15 @@
         """
 
     @abstractmethod
-<<<<<<< HEAD
-    def final(self, clip: vs.VideoNode) -> vs.VideoNode:
+    def final(self, clip: vs.VideoNode, ref: vs.VideoNode | None = None) -> vs.VideoNode:
         """
         Get the "basic" clip, used normally as `ref` for :py:attr:`final`
 
         :param clip:    OPP or GRAY colorspace clip to be processed.
+        :param ref:     @@PLACEHOLDER@@
 
         :return:        Denoised clip to be used as `ref`.
         """
-=======
-    def final(self, clip: vs.VideoNode, ref: vs.VideoNode | None = None) -> vs.VideoNode:
-        ...
->>>>>>> 8ad51e7c
 
     @property
     def clip(self) -> vs.VideoNode:
@@ -263,13 +254,10 @@
 
 class BM3D(AbstractBM3D):
     """BM3D implementation by mawen1250"""
-<<<<<<< HEAD
-    pre: Optional[vs.VideoNode]
+
+    pre: vs.VideoNode | None
     """Reference clip for :py:attr:`basic`"""
 
-=======
-    pre: vs.VideoNode | None
->>>>>>> 8ad51e7c
     fp32: bool = True
     """Whether to process in int16 or float32"""
 
