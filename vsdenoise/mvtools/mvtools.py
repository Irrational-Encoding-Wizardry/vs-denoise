from __future__ import annotations

from itertools import chain
from math import exp
from typing import Any, Sequence

from vstools import (
    ColorRange, ConstantFormatVideoNode, CustomOverflowError, CustomRuntimeError, FieldBased, FieldBasedT, FuncExceptT,
    GenericVSFunction, InvalidColorFamilyError, KwargsT, PlanesT, check_ref_clip, check_variable, clamp, core, depth,
    disallow_variable_format, disallow_variable_resolution, fallback, kwargs_fallback, normalize_planes, normalize_seq,
    scale_value, vs
)

from ..prefilters import PelType, Prefilter, prefilter_to_full_range
from .enums import MotionMode, MVDirection, MVToolsPlugin, SADMode, SearchMode
from .motion import MotionVectors, SuperClips
from .utils import normalize_thscd, planes_to_mvtools

__all__ = [
    'MVTools'
]


class MVTools:
    """MVTools wrapper for motion analysis / degrain / compensation"""

    super_args: KwargsT
    """Arguments passed to all the :py:attr:`MVToolsPlugin.Super` calls."""

    analyze_args: KwargsT
    """Arguments passed to all the :py:attr:`MVToolsPlugin.Analyze` calls."""

    recalculate_args: KwargsT
    """Arguments passed to all the :py:attr:`MVToolsPlugin.Recalculate` calls."""

    compensate_args: KwargsT
    """Arguments passed to all the :py:attr:`MVToolsPlugin.Compensate` calls."""

    vectors: MotionVectors
    """Motion vectors analyzed and used for all operations."""

    clip: vs.VideoNode
    """Clip to process."""

    @disallow_variable_format
    @disallow_variable_resolution
    def __init__(
        self, clip: vs.VideoNode,
        tr: int = 2, refine: int = 3, pel: int | None = None,
        planes: int | Sequence[int] | None = None,
        range_in: ColorRange | None = None,
        source_type: FieldBasedT | None = None,
        high_precision: bool = False,
        hpad: int | None = None, vpad: int | None = None,
        vectors: MotionVectors | MVTools | None = None,
        params_curve: bool = True,
        *,
        # kwargs for mvtools calls
        super_args: KwargsT | None = None,
        analyze_args: KwargsT | None = None,
        recalculate_args: KwargsT | None = None,
        compensate_args: KwargsT | None = None,
        # super kwargs
        range_conversion: float | None = None, sharp: int | None = None,
        rfilter: int | None = None, prefilter: Prefilter | vs.VideoNode | None = None,
        pel_type: PelType | tuple[PelType, PelType] | None = None,
        # analyze kwargs
        block_size: int | None = None, overlap: int | None = None,
        thSAD: int | None = None, search: SearchMode | SearchMode.Config | None = None,
        sad_mode: SADMode | tuple[SADMode, SADMode] | None = None,
        motion: MotionMode.Config | None = None,
    ) -> None:
        """
        MVTools is a wrapper around the Motion Vector Tools plugin for VapourSynth,
        used for estimation and compensation of object motion in video clips.

        This may be used for strong temporal denoising, degraining,
        advanced framerate conversions, image restoration, and other similar tasks.

        The plugin uses block-matching method of motion estimation (similar methods are used in MPEG2, MPEG4, etc).

        Of course, the motion estimation and compensation is not ideal and precise.\n
        In some complex cases (video with fading, ultra-fast motion, or periodic structures)
        the motion estimation may be completely wrong, and the compensated frame will be blocky and(/or) ugly.

        Severe difficulty is also due to objects mutual screening (occlusion) or reverse opening.\n
        Complex scripts with many motion compensation functions may eat huge amounts of memory
        which results in very slow processing.

        It's not simple to use, but it's quite an advanced plugin.
        The goal of this wrapper is to make it more accessible to your average user.
        However, use it for appropriate cases only, and try tuning its (many) parameters.

        :param clip:                Input clip to process. Must be either a GRAY or YUV format.
        :param tr:                  Temporal radius of the processing.
        :param refine:              This represents the times the analyzed clip will be recalculated.\n
                                    With every recalculation step, the block size will be further refined.\n
                                    i.e. `refine=3` it will analyze at `block_size=32`, then refine at 16, 8, 4.
                                    Set `refine=0` to disable recalculation completely.
        :param pel:                 Pixel EnLargement value, a.k.a. subpixel accuracy of the motion estimation.\n
                                    Value can only be 1, 2 or 4.
                                     * 1 means a precision to the pixel.
                                     * 2 means a precision to half a pixel.
                                     * 4 means a precision to quarter a pixel.
                                    `pel=4` is produced by spatial interpolation which is more accurate,
                                    but slower and not always better due to big level scale step.
        :param planes:              Planes to process.
        :param range_in:            ColorRange of the input clip.
        :param source_type:         Source type of the input clip.
        :param high_precision:      Whether to process everything in float32 (very slow).
                                    If set to False, it will process it in the input clip's bitdepth.
        :param hpad:                Horizontal padding added to source frame (both left and right).\n
                                    Small padding is added for more correct motion estimation near frame borders.
        :param vpad:                Vertical padding added to source frame (both top and bottom).
        :param vectors:             Precalculated vectors, either a custom instance or another MVTools instance.
        :param params_curve:        Apply a curve to some parameters and apply a limit to Recalculate parameters.

        :param super_args:          Arguments passed to all the :py:attr:`MVToolsPlugin.Super` calls.
        :param analyze_args:        Arguments passed to all the :py:attr:`MVToolsPlugin.Analyze` calls.
        :param recalculate_args:    Arguments passed to all the :py:attr:`MVToolsPlugin.Recalculate` calls.
        :param compensate_args:     Arguments passed to all the :py:attr:`MVToolsPlugin.Compensate` calls.

        :param block_size:          Block size to be used as smallest portion of the picture for analysis.
        :param overlap:             N block overlap value. Must be even to or lesser than the block size.\n
                                    The step between blocks for motion estimation is equal to `block_size - overlap`.\n
                                    N blocks cover the size `(block_size - overlap) * N + overlap` on the frame.\n
                                    Try using overlap value from `block_size / 4` to `block_size / 2`.\n
                                    The greater the overlap, the higher the amount of blocks,
                                    and the longer the processing will take.\n
                                    However the default value of 0 may cause blocking-like artefacts.\n
        :param thSAD:               During the recalculation, only bad quality new vectors with SAD above this thSAD
                                    will be re-estimated by search. thSAD value is scaled to 8x8 block size.
                                    Good vectors are not changed, but their SAD will be re-calculated and updated.
        :param range_conversion:    If the input is limited, it will be converted to full range
                                    to allow the motion analysis to use a wider array of information.\n
                                    This is for deciding what range conversion method to use.
                                     * >= 1.0 - Expansion with expr based on this coefficient.
                                     * >  0.0 - Expansion with retinex.
                                     * <= 0.0 - Simple conversion with resize plugin.
        :param search:              Decides the type of search at every level of the hierarchial
                                    analysis made while searching for motion vectors.
        :param sharp:               Subpixel interpolation method for pel = 2 or 4. Possible values are 0, 1, 2.\n
                                     * 0 - for soft interpolation (bilinear).
                                     * 1 - for bicubic interpolation (4 tap Catmull-Rom).
                                     * 2 - for sharper Wiener interpolation (6 tap, similar to Lanczos).
                                    This parameter controls the calculation of the first level only.
                                    When pel = 4, bilinear interpolation is always used to compute the second level.
        :param rfilter:             Hierarchical levels smoothing and reducing (halving) filter.\n
                                     * 0 - Simple 4 pixels averaging.
                                     * 1 - Triangle (shifted) for more smoothing (decrease aliasing).
                                     * 2 - Triangle filter like Bilinear for even more smoothing.
                                     * 3 - Quadratic filter for even more smoothing.
                                     * 4 - Cubic filter like Bicubic(b=1, c=0) for even more smoothing.
        :param sad_mode:            SAD Calculation mode.
        :param motion:              A preset or custom parameters values for truemotion/motion analysis mode.
        :param prefilter:           Prefilter to use for motion estimation. Can be a prefiltered clip instead.
                                    The ideal prefiltered clip will be one that has little to not
                                    temporal instability or dynamic grain, but retains most of the detail.
        :param pel_type:            Type of interpolation to use for upscaling the pel clip.
        """

        assert check_variable(clip, self.__class__)

        InvalidColorFamilyError.check(clip, (vs.GRAY, vs.YUV), self.__class__)

        self.clip = clip

        self.is_hd = clip.width >= 1100 or clip.height >= 600
        self.is_uhd = self.clip.width >= 2600 or self.clip.height >= 1500

        self.tr = tr

        self.refine = refine

        if self.refine > 6:
            raise CustomOverflowError(f'Refine > 6 is not supported! ({refine})', self.__class__)

        self.source_type = FieldBased.from_param(source_type, MVTools) or FieldBased.from_video(self.clip)
        self.range_in = range_in or ColorRange.from_video(self.clip, False, self.__class__)

        self.pel = fallback(pel, 1 + int(not self.is_hd))

        self.planes = normalize_planes(self.clip, planes)

        self.is_gray = self.planes == [0]

        self.mv_plane = planes_to_mvtools(self.planes)

        self.chroma = self.mv_plane != 0

        self.params_curve = params_curve

        self.super_args = fallback(super_args, KwargsT())
        self.analyze_args = fallback(analyze_args, KwargsT())
        self.recalculate_args = fallback(recalculate_args, KwargsT())
        self.compensate_args = fallback(compensate_args, KwargsT())

        self.hpad = fallback(hpad, 8 if self.is_hd else 16)
        self.hpad_uhd = self.hpad // 2 if self.is_uhd else self.hpad

        self.vpad = fallback(vpad, 8 if self.is_hd else 16)
        self.vpad_half = self.vpad // 2 if self.is_uhd else self.vpad

        if self.source_type is not FieldBased.PROGRESSIVE:
            self.workclip = self.clip.std.SeparateFields(self.source_type.is_tff)
        else:
            self.workclip = self.clip

        self.high_precision = high_precision

        if self.high_precision:
            self.workclip = depth(self.workclip, 32)

        self.mvtools = MVToolsPlugin.from_video(self.workclip)

        self.super_func_kwargs = dict(
            rfilter=rfilter, range_conversion=range_conversion, sharp=sharp,
            prefilter=prefilter, pel_type=pel_type
        )

        self.supers: SuperClips | None = None

        self.analyze_func_kwargs = dict(
            overlap=overlap, search=search, block_size=block_size, sad_mode=sad_mode,
            motion=motion, thSAD=thSAD
        )

        if isinstance(vectors, MVTools):
            self.vectors = vectors.vectors
        elif isinstance(vectors, MotionVectors):
            self.vectors = vectors
        else:
            self.vectors = MotionVectors()

    def super(
        self, range_conversion: float | None = None, sharp: int | None = None,
        rfilter: int | None = None, prefilter: Prefilter | vs.VideoNode | None = None,
        pel_type: PelType | tuple[PelType, PelType] | None = None,
        *, ref: vs.VideoNode | None = None, inplace: bool = False
    ) -> SuperClips:
        """
        Calculates Super clips for rendering, searching, and recalculating.

        :param range_conversion:    If the input is limited, it will be converted to full range
                                    to allow the motion analysis to use a wider array of information.\n
                                    This is for deciding what range conversion method to use.
                                     * >= 1.0 - Expansion with expr based on this coefficient.
                                     * >  0.0 - Expansion with retinex.
                                     * <= 0.0 - Simple conversion with resize plugin.
        :param sharp:               Subpixel interpolation method for pel = 2 or 4. Possible values are 0, 1, 2.\n
                                     * 0 - for soft interpolation (bilinear).
                                     * 1 - for bicubic interpolation (4 tap Catmull-Rom).
                                     * 2 - for sharper Wiener interpolation (6 tap, similar to Lanczos).
                                    This parameter controls the calculation of the first level only.
                                    When pel = 4, bilinear interpolation is always used to compute the second level.
        :param rfilter:             Hierarchical levels smoothing and reducing (halving) filter.\n
                                     * 0 - Simple 4 pixels averaging.
                                     * 1 - Triangle (shifted) for more smoothing (decrease aliasing).
                                     * 2 - Triangle filter like Bilinear for even more smoothing.
                                     * 3 - Quadratic filter for even more smoothing.
                                     * 4 - Cubic filter like Bicubic(b=1, c=0) for even more smoothing.
        :param prefilter:           Prefilter to use for motion estimation. Can be a prefiltered clip instead.
                                    The ideal prefiltered clip will be one that has little to not
                                    temporal instability or dynamic grain, but retains most of the detail.
        :param pel_type:            Type of interpolation to use for upscaling the pel clip.
        :param ref:                 Reference clip to use for creating super clips.

        :return:                    SuperClips tuple containing the render, search, and recalculate super clips.
        """

        ref = self.get_ref_clip(ref, self.super)
        rfilter = kwargs_fallback(rfilter, (self.super_func_kwargs, 'rfilter'), 3)
        range_conversion = kwargs_fallback(range_conversion, (self.super_func_kwargs, 'range_conversion'), 5.0)

        sharp = kwargs_fallback(sharp, (self.super_func_kwargs, 'sharp'), 2)

        prefilter = kwargs_fallback(  # type: ignore[assignment]
            prefilter, (self.super_func_kwargs, 'prefilter'), Prefilter.AUTO
        )

        pel_type = kwargs_fallback(  # type: ignore[assignment]
            pel_type, (self.super_func_kwargs, 'pel_type'), PelType.AUTO
        )

        if not isinstance(pel_type, tuple):
            pel_type = (pel_type, pel_type)  # type: ignore[assignment]

        if isinstance(prefilter, Prefilter):
            prefilter = prefilter(ref, self.planes)

            if self.range_in.is_limited:
                prefilter = prefilter_to_full_range(prefilter, range_conversion, self.planes)

        assert prefilter is not None

        if self.high_precision:
            prefilter = depth(prefilter, 32)

        check_ref_clip(ref, prefilter)
        pelclip, pelclip2 = self.get_subpel_clips(prefilter, ref, pel_type)  # type: ignore[arg-type]

        common_args = KwargsT(
            sharp=sharp, pel=self.pel, vpad=self.vpad_half, hpad=self.hpad_uhd, chroma=self.chroma
        ) | self.super_args
        super_render_args = common_args | dict(levels=1, hpad=self.hpad, vpad=self.vpad, chroma=not self.is_gray)

        if pelclip or pelclip2:
            common_args |= dict(pelclip=pelclip)
            super_render_args |= dict(pelclip=pelclip2)

        super_render = self.mvtools.Super(self.workclip, **super_render_args)
        super_search = self.mvtools.Super(ref, **(dict(rfilter=rfilter) | common_args))
        super_recalc = self.refine and self.mvtools.Super(prefilter, **(dict(levels=1) | common_args)) or super_render

        supers = SuperClips(ref, super_render, super_search, super_recalc)

        if not inplace:
            self.supers = supers

        return supers

    def analyze(
        self, block_size: int | None = None, overlap: int | None = None, thSAD: int | None = None,
        search: SearchMode | SearchMode.Config | None = None,
        sad_mode: SADMode | tuple[SADMode, SADMode] | None = None,
        motion: MotionMode.Config | None = None, supers: SuperClips | None = None,
        *, ref: vs.VideoNode | None = None, inplace: bool = False
    ) -> MotionVectors:
        """
        During the analysis stage, the plugin divides frames by small blocks and for every block in current frame
        it tries to find the most similar (matching) block in the second frame (previous or next).\n
        The relative shift of these blocks is represented by a motion vector.

        The main measure of block similarity is the sum of absolute differences (SAD) of all pixels
        of the two compared blocks. SAD is a value which says how good the motion estimation was.

        :param block_size:          Block size to be used as smallest portion of the picture for analysis.
        :param overlap:             N block overlap value. Must be even to or lesser than the block size.\n
                                    The step between blocks for motion estimation is equal to `block_size - overlap`.\n
                                    N blocks cover the size `(block_size - overlap) * N + overlap` on the frame.\n
                                    Try using overlap value from `block_size / 4` to `block_size / 2`.\n
                                    The greater the overlap, the higher the amount of blocks,
                                    and the longer the processing will take.\n
                                    However the default value of 0 may cause blocking-like artefacts.\n
        :param thSAD:               During the recalculation, only bad quality new vectors with SAD above this thSAD
                                    will be re-estimated by search. thSAD value is scaled to 8x8 block size.
                                    Good vectors are not changed, but their SAD will be re-calculated and updated.
        :param search:              Decides the type of search at every level of the hierarchial
                                    analysis made while searching for motion vectors.
        :param sad_mode:            SAD Calculation mode.
        :param motion:              A preset or custom parameters values for truemotion/motion analysis mode.
        :param supers:              Custom super clips to be used for analyze.
        :param ref:                 Reference clip to use for analyzes over the main clip.
        :param inplace:             Whether to save the analysis in the MVTools instance or not.

        :return:                    :py:class:`MotionVectors` object with the analyzed motion vectors.
        """

        ref = self.get_ref_clip(ref, self.analyze)

        block_size = kwargs_fallback(block_size, (self.analyze_func_kwargs, 'block_size'), 16 if self.is_hd else 8)
        blocksize = max(self.refine and 2 ** (self.refine + 1), block_size)

        halfblocksize = max(2, blocksize // 2)
        halfoverlap = max(2, halfblocksize // 2)

        overlap = kwargs_fallback(overlap, (self.analyze_func_kwargs, 'overlap'), halfblocksize)

        thSAD = kwargs_fallback(thSAD, (self.analyze_func_kwargs, 'thSAD'), 300)

        search = kwargs_fallback(  # type: ignore[assignment]
            search, (self.analyze_func_kwargs, 'search'),
            SearchMode.HEXAGON if self.refine else SearchMode.DIAMOND
        )

        motion = kwargs_fallback(
            motion, (self.analyze_func_kwargs, 'motion'),
            MotionMode.VECT_NOSCALING if (
                ref.format.bits_per_sample == 32
            ) else MotionMode.from_param(not self.is_hd)
        )

        if isinstance(search, SearchMode):
            search = search(is_uhd=self.is_uhd, refine=self.refine, truemotion=motion.truemotion)

        assert search

        sad_mode = kwargs_fallback(  # type: ignore[assignment]
            sad_mode, (self.analyze_func_kwargs, 'sad_mode'), SADMode.SATD
        )

        vectors = MotionVectors() if inplace else self.vectors

        if isinstance(sad_mode, tuple):
            sad_mode, recalc_sad_mode = sad_mode
        else:
            sad_mode, recalc_sad_mode = sad_mode, SADMode.SATD

        supers = supers or self.get_supers(ref)

        if self.params_curve:
            thSAD_recalc = round(exp(-101. / (thSAD * 0.83)) * 360)
        else:
            thSAD_recalc = thSAD

        t2 = (self.tr * 2 if self.tr > 1 else self.tr) if self.source_type.is_inter else self.tr

        analyze_args = KwargsT(
            dct=sad_mode, pelsearch=search.pel, blksize=blocksize, overlap=overlap, search=search.mode,
            truemotion=motion.truemotion, searchparam=search.param, chroma=self.chroma,
            plevel=motion.plevel, pglobal=motion.pglobal, pnew=motion.pnew,
            lambda_=motion.block_coherence(blocksize), lsad=motion.sad_limit,
        ) | self.analyze_args

        if self.mvtools is MVToolsPlugin.FLOAT_NEW:
            vectors.vmulti = self.mvtools.Analyse(supers.search, radius=t2, **analyze_args)
        else:
            for i in range(1, t2 + 1):
                vectors.calculate_vectors(i, self.mvtools, supers, False, **analyze_args)

        if self.refine:
            self.recalculate(
                self.refine, self.tr, blocksize, halfoverlap, thSAD_recalc,
                search, recalc_sad_mode, motion, supers, ref=ref
            )

        vectors.kwargs.update(thSAD=thSAD)

        return vectors

    def recalculate(
        self, refine: int = 3, tr: int | None = None, block_size: int | None = None,
        overlap: int | None = None, thSAD: int | None = None,
        search: SearchMode | SearchMode.Config | None = None, sad_mode: SADMode = SADMode.SATD,
        motion: MotionMode.Config | None = None, supers: SuperClips | None = None,
        *, ref: vs.VideoNode | None = None
    ) -> None:
        ref = self.get_ref_clip(ref, self.analyze)

        if not self.vectors.got_vectors:
            raise CustomRuntimeError('You need to first run analyze before recalculating!', self.recalculate)

        tr = fallback(tr, self.tr)

        if tr > self.tr:
            raise CustomOverflowError('Recalculate tr can\'t be greater than the MVTools tr!')

        t2 = (tr * 2 if tr > 1 else tr) if self.source_type.is_inter else tr

        blocksize = max(refine and 2 ** (refine + 1), fallback(block_size, 16 if self.is_hd else 8))
        halfblocksize = max(2, blocksize // 2)

        overlap = fallback(overlap, max(2, max(2, blocksize // 2) // 2))

        search = kwargs_fallback(  # type: ignore[assignment]
            search, (self.analyze_func_kwargs, 'search'),
            SearchMode.HEXAGON if self.refine else SearchMode.DIAMOND
        )

        motion = kwargs_fallback(
            motion, (self.analyze_func_kwargs, 'motion'),
            MotionMode.VECT_NOSCALING if (
                ref.format.bits_per_sample == 32
            ) else MotionMode.from_param(not self.is_hd)
        )

        if isinstance(search, SearchMode):
            search = search(is_uhd=self.is_uhd, refine=self.refine, truemotion=motion.truemotion)

        assert search

        recalc_args = KwargsT(
            search=search.recalc_mode, dct=sad_mode, thsad=thSAD, blksize=halfblocksize,
            overlap=overlap, truemotion=motion.truemotion, searchparam=search.param_recalc,
            chroma=self.chroma, pnew=motion.pnew, lambda_=motion.block_coherence(halfblocksize)
        ) | self.recalculate_args

        supers = supers or self.get_supers(ref)

        if self.mvtools is MVToolsPlugin.FLOAT_NEW:
            for i in range(refine):
                recalc_blksize = clamp(blocksize / 2 ** i, 4, 128)

                self.vectors.vmulti = self.mvtools.Recalculate(
                    supers.recalculate, self.vectors.vmulti, **(recalc_args | dict(
                        blksize=recalc_blksize, overlap=recalc_blksize / 2,
                        lambda_=motion.block_coherence(recalc_blksize)
                    ))
                )
        else:
            for i in range(1, t2 + 1):
                if not self.vectors.got_mv(MVDirection.BACK, i) or not self.vectors.got_mv(MVDirection.FWRD, i):
                    continue

                for j in range(0, refine):
                    recalc_blksize = clamp(blocksize / 2 ** j, 4, 128)

                    self.vectors.calculate_vectors(
                        i, self.mvtools, supers, True, **(recalc_args | dict(
                            blksize=recalc_blksize, overlap=recalc_blksize // 2,
                            lambda_=motion.block_coherence(recalc_blksize)
                        ))
                    )

    def compensate(
        self, func: GenericVSFunction, thSAD: int = 150,
        thSCD: int | tuple[int | None, int | None] | None = (None, 51),
        supers: SuperClips | None = None, *, ref: vs.VideoNode | None = None, **kwargs: Any
    ) -> vs.VideoNode:
        """
        At compensation stage, the plugin client functions read the motion vectors and use them to move blocks
        and form a motion compensated frame (or realize some other full- or partial motion compensation or
        interpolation function).

        Every block in this fully-compensated frame is placed in the same position as this block in current frame.

        So, we may (for example) use strong temporal denoising even for quite fast moving objects without producing
        annoying artefactes and ghosting (object's features and edges coincide if compensation is perfect).

        This function is for using compensated and original frames to create an interleaved clip,
        denoising it with the external temporal filter `func`, and select central cleaned original frames for output.

<<<<<<< HEAD
        :param func:        Temporal function to motion compensate.
        :param thSAD:       This is the SAD threshold for safe (dummy) compensation.\n
                            If block SAD is above thSAD, the block is bad, and we use source block
                            instead of the compensated block.
        :param thSCD:       The first value is a threshold for whether a block has changed
                            between the previous frame and the current one.\n
                            When a block has changed, it means that motion estimation for it isn't relevant.
                            It, for example, occurs at scene changes, and is one of the thresholds used to
                            tweak the scene changes detection engine.\n
                            Raising it will lower the number of blocks detected as changed.\n
                            It may be useful for noisy or flickered video. This threshold is compared to the SAD value.\n
                            For exactly identical blocks we have SAD = 0, but real blocks are always different
                            because of objects complex movement (zoom, rotation, deformation),
                            discrete pixels sampling, and noise.\n
                            Suppose we have two compared 8×8 blocks with every pixel different by 5.\n
                            It this case SAD will be 8×8×5 = 320 (block will not detected as changed for thSCD1 = 400).\n
                            Actually this parameter is scaled internally in MVTools,
                            and it is always relative to 8x8 block size.\n
                            The second value is a threshold of the percentage of how many blocks have to change for
                            the frame to be considered as a scene change. It ranges from 0 to 100 %.
        :param supers:      Custom super clips to be used for compensating.
        :param ref:         Reference clip to use instead of main clip.
        :param kwargs:      Keyword arguments passed to `func` to avoid using `partial`.

        :return:            Motion compensated output of `func`.
=======
        :param func:     Temporal function to motion compensate.
        :param thSAD:    This is the SAD threshold for safe (dummy) compensation.\n
                         If block SAD is above thSAD, the block is bad, and we use source block
                         instead of the compensated block.
        :param thSCD:    The first value is a threshold for whether a block has changed
                         between the previous frame and the current one.\n
                         When a block has changed, it means that motion estimation for it isn't relevant.
                         It, for example, occurs at scene changes, and is one of the thresholds used to
                         tweak the scene changes detection engine.\n
                         Raising it will lower the number of blocks detected as changed.\n
                         It may be useful for noisy or flickered video. This threshold is compared to the SAD value.\n
                         For exactly identical blocks we have SAD = 0, but real blocks are always different
                         because of objects complex movement (zoom, rotation, deformation),
                         discrete pixels sampling, and noise.\n
                         Suppose we have two compared 8×8 blocks with every pixel different by 5.\n
                         It this case SAD will be 8×8×5 = 320 (block will not detected as changed for thSCD1 = 400).\n
                         Actually this parameter is scaled internally in MVTools,
                         and it is always relative to 8x8 block size.\n
                         The second value is a threshold of the percentage of how many blocks have to change for
                         the frame to be considered as a scene change. It ranges from 0 to 100 %.
        :param supers:   Custom super clips to be used for compensating.
        :param ref:      Reference clip to use instead of main clip.
        :param kwargs:   Keyword arguments passed to `func` to avoid using `partial`.

        :return:         Motion compensated output of `func`.
>>>>>>> d56804d4
        """

        ref = self.get_ref_clip(ref, self.compensate)

        vect_b, vect_f = self.get_vectors_bf()
<<<<<<< HEAD
        thSCD1, thSCD2 = normalize_thscd(thSCD, thSAD, self.params_curve, self.__class__.compensate)
=======
        thSCD1, thSCD2 = normalize_thscd(thSCD, thSAD, self.params_curve, self.compensate)
>>>>>>> d56804d4
        supers = supers or self.get_supers(ref)

        compensate_args = dict(
            super=supers.render, thsad=thSAD,
            thscd1=thSCD1, thscd2=thSCD2,
            tff=self.source_type.is_inter and self.source_type.value or None
        ) | self.compensate_args

        comp_back, comp_forw = [
            [self.mvtools.Compensate(ref, vectors=vect, **compensate_args) for vect in vectors]
            for vectors in (reversed(vect_b), vect_f)
        ]

        comp_clips = [*comp_forw, ref, *comp_back]
        n_clips = len(comp_clips)

        interleaved = core.std.Interleave(comp_clips)

        processed = func(interleaved, **kwargs)

<<<<<<< HEAD
        return processed.std.SelectEvery(cycle=n_clips, offsets=(n_clips - 1) / 2)
=======
        return processed.std.SelectEvery(cycle=n_clips, offsets=(n_clips - 1) // 2)
>>>>>>> d56804d4

    def degrain(
        self,
        thSAD: int | tuple[int | None, int | None] | None = None,
        limit: int | tuple[int, int] = 255,
        thSCD: int | tuple[int | None, int | None] | None = (None, 51),
        supers: SuperClips | None = None,
        *, ref: vs.VideoNode | None = None
    ) -> vs.VideoNode:
        """
        Makes a temporal denoising with motion compensation.

        Blocks of previous and next frames are motion compensated and then averaged with current
        frame with weigthing factors depended on block differences from current (SAD).

        :param thSAD:   Defines the soft threshold of the block sum absolute differences.\n
                        If an int is specified, it will be used for luma and chroma will be a scaled value.\n
                        If a tuple is specified, the first value is for luma, second is for chroma.\n
                        If None, the same `thSAD` used in the `analyze` step will be used.\n
                        Block with SAD above threshold thSAD have a zero weight for averaging (denoising).\n
                        Block with low SAD has highest weight. Rest of weight is taken from pixels of source clip.\n
                        The provided thSAD value is scaled to a 8x8 blocksize.\n
                        Low values can result in staggered denoising, large values can result in ghosting and artifacts.
        :param limit:   Maximum change of pixel. This is post-processing to prevent some artifacts.\n
                        Value ranges from 0 to 255. At 255, no pixel may be adjusted,
                        effectively preventing any degraining from occuring.
        :param thSCD:   The first value is a threshold for whether a block has changed
                        between the previous frame and the current one.\n
                        When a block has changed, it means that motion estimation for it isn't relevant.
                        It, for example, occurs at scene changes, and is one of the thresholds used to
                        tweak the scene changes detection engine.\n
                        Raising it will lower the number of blocks detected as changed.\n
                        It may be useful for noisy or flickered video. This threshold is compared to the SAD value.\n
                        For exactly identical blocks we have SAD = 0, but real blocks are always different
                        because of objects complex movement (zoom, rotation, deformation),
                        discrete pixels sampling, and noise.\n
                        Suppose we have two compared 8×8 blocks with every pixel different by 5.\n
                        It this case SAD will be 8×8×5 = 320 (block will not detected as changed for thSCD1 = 400).\n
                        Actually this parameter is scaled internally in MVTools,
                        and it is always relative to 8x8 block size.\n
                        The second value is a threshold of the percentage of how many blocks have to change for
                        the frame to be considered as a scene change. It ranges from 0 to 100 %.
        :param ref:     Reference clip to use rather than the main clip. If passed,
                        the degraining will be applied to the ref clip rather than the original input clip.
        :param supers:  Custom super clips to be used for degraining.

        :return:        Degrained clip.
        """

        ref = self.get_ref_clip(ref, self.degrain)

        vect_b, vect_f = self.get_vectors_bf()
        supers = supers or self.get_supers(ref)

        thSAD, thSADC = (thSAD if isinstance(thSAD, tuple) else (thSAD, None))

        thSAD = kwargs_fallback(thSAD, (self.vectors.kwargs, 'thSAD'), 300)
        thSADC = fallback(thSADC, round(thSAD * 0.18875 * exp(2 * 0.693)) if self.params_curve else thSAD // 2)

        limit, limitC = normalize_seq(limit, 2)

        if not all(0 <= x <= 255 for x in (limit, limitC)):
            raise CustomOverflowError(
                '"limit" values should be between 0 and 255 (inclusive)!', self.degrain
            )

        limitf, limitCf = scale_value(limit, 8, ref), scale_value(limitC, 8, ref)

<<<<<<< HEAD
        thSCD1, thSCD2 = normalize_thscd(thSCD, thSAD, self.params_curve, self.__class__.degrain)
=======
        thSCD1, thSCD2 = normalize_thscd(thSCD, thSAD, self.params_curve, self.degrain)
>>>>>>> d56804d4

        degrain_args = dict[str, Any](thscd1=thSCD1, thscd2=thSCD2, plane=self.mv_plane)

        if self.mvtools is MVToolsPlugin.INTEGER:
            degrain_args.update(thsad=thSAD, thsadc=thSADC, limit=limitf, limitc=limitCf)
        else:
            degrain_args.update(thsad=[thSAD, thSADC, thSADC], limit=[limitf, limitCf])

            if self.mvtools is MVToolsPlugin.FLOAT_NEW:
                degrain_args.update(thsad2=[thSAD / 2, thSADC / 2])

        if self.mvtools is MVToolsPlugin.FLOAT_NEW:
            output = self.mvtools.Degrain()(ref, supers.render, self.vectors.vmulti, **degrain_args)
        else:
            output = self.mvtools.Degrain(self.tr)(
                ref, supers.render, *chain.from_iterable(zip(vect_b, vect_f)), **degrain_args
            )

        return output.std.DoubleWeave(self.source_type.value) if self.source_type.is_inter else output

    def get_supers(self, ref: vs.VideoNode, *, inplace: bool = False) -> SuperClips:
        """
        Get the super clips for the specified ref clip.

        If :py:attr:`analyze` wasn't previously called,
        it will do so here with default values or kwargs specified in the constructor.

        :param inplace:     Only return the SuperClips object, not modifying the internal state.

        :return:            SuperClips tuple.
        """

        if self.supers and self.supers.base == ref:
            return self.supers

        supers = self.super(ref=ref)

        if not inplace:
            self.supers = supers

        return supers

    def get_vectors_bf(self, *, inplace: bool = False) -> tuple[list[vs.VideoNode], list[vs.VideoNode]]:
        """
        Get the backwards and forward vectors.\n

        If :py:attr:`analyze` wasn't previously called,
        it will do so here with default values or kwargs specified in the constructor.

        :param inplace:     Only return the list, not modifying the internal state.\n
                            (Useful if you haven't called :py:attr:`analyze` previously)

        :return:            Two lists, respectively for backward and forwards, containing motion vectors.
        """

        vectors = self.vectors if self.vectors.got_vectors else self.analyze(inplace=inplace)

        t2 = (self.tr * 2 if self.tr > 1 else self.tr) if self.source_type.is_inter else self.tr

        vectors_backward = list[vs.VideoNode]()
        vectors_forward = list[vs.VideoNode]()

        if self.mvtools is MVToolsPlugin.FLOAT_NEW:
            vmulti = vectors.vmulti

            for i in range(0, t2 * 2, 2):
                vectors_backward.append(vmulti.std.SelectEvery(t2 * 2, i))
                vectors_forward.append(vmulti.std.SelectEvery(t2 * 2, i + 1))
        else:
            it = 1 + int(self.source_type.is_inter)

            for i in range(it, t2 + 1, it):
                vectors_backward.append(vectors.get_mv(MVDirection.BACK, i))
                vectors_forward.append(vectors.get_mv(MVDirection.FWRD, i))

        return (vectors_backward, vectors_forward)

    def get_ref_clip(self, ref: vs.VideoNode | None, func: FuncExceptT) -> ConstantFormatVideoNode:
        """
        Utility for getting the ref clip and set it up with internal modifying.

        :param ref:     Input clip. If None, the workclip will be used.
        :param func:    Function this was called from.

        :return:        Clip to be used in this instance of MVTools.
        """

        ref = fallback(ref, self.workclip)

        if self.high_precision:
            ref = depth(ref, 32)

        check_ref_clip(self.workclip, ref)

        assert check_variable(ref, func)

        return ref

    def get_subpel_clips(
        self, pref: vs.VideoNode, ref: vs.VideoNode, pel_type: tuple[PelType, PelType]
    ) -> tuple[vs.VideoNode | None, vs.VideoNode | None]:
        """
        Get upscaled clips for the subpel param.

        :param pref:        Prefiltered clip.
        :param ref:         Input clip.
        :param pel_type:    :py:class:`PelType` to use for upscaling.\n
                            First is for the prefilter, the other is for normal clip.

        :return:            Two values. An upscaled clip or None if PelType.NONE.
        """

        return tuple(  # type: ignore[return-value]
            None if ptype is PelType.NONE else ptype(  # type: ignore[misc]
                clip, self.pel, PelType.WIENER if is_ref else PelType.BICUBIC
            ) for is_ref, ptype, clip in zip((False, True), pel_type, (pref, ref))
        )

    @classmethod
    def denoise(
        cls, clip: vs.VideoNode, thSAD: int | tuple[int, int | tuple[int, int]] | None = None,
        tr: int = 2, refine: int = 3, block_size: int | None = None, overlap: int | None = None,
        prefilter: Prefilter | vs.VideoNode | None = None, pel: int | None = None,
        sad_mode: SADMode | tuple[SADMode, SADMode] | None = None,
        search: SearchMode | SearchMode.Config | None = None, motion: MotionMode.Config | None = None,
        pel_type: PelType | tuple[PelType, PelType] | None = None,
        planes: PlanesT = None, range_in: ColorRange | None = None,
        source_type: FieldBasedT | None = None, high_precision: bool = False,
        limit: int | tuple[int, int] = 255, thSCD: int | tuple[int | None, int | None] | None = (None, 51),
        *, super_args: KwargsT | None = None, analyze_args: KwargsT | None = None,
        recalculate_args: KwargsT | None = None, compensate_args: KwargsT | None = None,
        range_conversion: float | None = None, sharp: int | None = None,
        hpad: int | None = None, vpad: int | None = None, params_curve: bool = True,
        rfilter: int | None = None, vectors: MotionVectors | MVTools | None = None, supers: SuperClips | None = None
    ) -> vs.VideoNode:
        mvtools = cls(
            clip, tr, refine, pel, planes, range_in, source_type, high_precision, hpad, vpad,
            vectors, params_curve, super_args=super_args, analyze_args=analyze_args,
            recalculate_args=recalculate_args, compensate_args=compensate_args
        )

        if isinstance(thSAD, Sequence):
            thSADA, thSADD = thSAD  # type: ignore
        else:
            thSADA = thSADD = thSAD

        supers = supers or mvtools.super(range_conversion, sharp, rfilter, prefilter, pel_type)

        vectors = vectors or mvtools.analyze(block_size, overlap, thSADA, search, sad_mode, motion, supers)

        return mvtools.degrain(thSADD, limit, thSCD, supers)<|MERGE_RESOLUTION|>--- conflicted
+++ resolved
@@ -520,33 +520,6 @@
         This function is for using compensated and original frames to create an interleaved clip,
         denoising it with the external temporal filter `func`, and select central cleaned original frames for output.
 
-<<<<<<< HEAD
-        :param func:        Temporal function to motion compensate.
-        :param thSAD:       This is the SAD threshold for safe (dummy) compensation.\n
-                            If block SAD is above thSAD, the block is bad, and we use source block
-                            instead of the compensated block.
-        :param thSCD:       The first value is a threshold for whether a block has changed
-                            between the previous frame and the current one.\n
-                            When a block has changed, it means that motion estimation for it isn't relevant.
-                            It, for example, occurs at scene changes, and is one of the thresholds used to
-                            tweak the scene changes detection engine.\n
-                            Raising it will lower the number of blocks detected as changed.\n
-                            It may be useful for noisy or flickered video. This threshold is compared to the SAD value.\n
-                            For exactly identical blocks we have SAD = 0, but real blocks are always different
-                            because of objects complex movement (zoom, rotation, deformation),
-                            discrete pixels sampling, and noise.\n
-                            Suppose we have two compared 8×8 blocks with every pixel different by 5.\n
-                            It this case SAD will be 8×8×5 = 320 (block will not detected as changed for thSCD1 = 400).\n
-                            Actually this parameter is scaled internally in MVTools,
-                            and it is always relative to 8x8 block size.\n
-                            The second value is a threshold of the percentage of how many blocks have to change for
-                            the frame to be considered as a scene change. It ranges from 0 to 100 %.
-        :param supers:      Custom super clips to be used for compensating.
-        :param ref:         Reference clip to use instead of main clip.
-        :param kwargs:      Keyword arguments passed to `func` to avoid using `partial`.
-
-        :return:            Motion compensated output of `func`.
-=======
         :param func:     Temporal function to motion compensate.
         :param thSAD:    This is the SAD threshold for safe (dummy) compensation.\n
                          If block SAD is above thSAD, the block is bad, and we use source block
@@ -572,17 +545,12 @@
         :param kwargs:   Keyword arguments passed to `func` to avoid using `partial`.
 
         :return:         Motion compensated output of `func`.
->>>>>>> d56804d4
         """
 
         ref = self.get_ref_clip(ref, self.compensate)
 
         vect_b, vect_f = self.get_vectors_bf()
-<<<<<<< HEAD
-        thSCD1, thSCD2 = normalize_thscd(thSCD, thSAD, self.params_curve, self.__class__.compensate)
-=======
         thSCD1, thSCD2 = normalize_thscd(thSCD, thSAD, self.params_curve, self.compensate)
->>>>>>> d56804d4
         supers = supers or self.get_supers(ref)
 
         compensate_args = dict(
@@ -603,11 +571,7 @@
 
         processed = func(interleaved, **kwargs)
 
-<<<<<<< HEAD
-        return processed.std.SelectEvery(cycle=n_clips, offsets=(n_clips - 1) / 2)
-=======
         return processed.std.SelectEvery(cycle=n_clips, offsets=(n_clips - 1) // 2)
->>>>>>> d56804d4
 
     def degrain(
         self,
@@ -676,11 +640,7 @@
 
         limitf, limitCf = scale_value(limit, 8, ref), scale_value(limitC, 8, ref)
 
-<<<<<<< HEAD
-        thSCD1, thSCD2 = normalize_thscd(thSCD, thSAD, self.params_curve, self.__class__.degrain)
-=======
         thSCD1, thSCD2 = normalize_thscd(thSCD, thSAD, self.params_curve, self.degrain)
->>>>>>> d56804d4
 
         degrain_args = dict[str, Any](thscd1=thSCD1, thscd2=thSCD2, plane=self.mv_plane)
 
